--- conflicted
+++ resolved
@@ -6,11 +6,8 @@
 - Extend app by `AppExtension` - #7701 by @korycins
 - Add ExternalNotificationTrigger mutation - #7821 by @mstrumeck
 - Add Click&Collect feature - #7673 by @kuchichan
-<<<<<<< HEAD
 - Introduce swatch attributes - #7261 by @IKarbowiak
-=======
 - Introduce gift card feature - #7827 by @IKarbowiak, @tomaszszymanski129
->>>>>>> e10ad81d
 
 # 3.0.0 [Unreleased]
 
