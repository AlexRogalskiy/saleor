# Changelog

All notable, unreleased changes to this project will be documented in this file. For the released changes, please visit the [Releases](https://github.com/mirumee/saleor/releases) page.

## [Unreleased]
- Cleanup code for updated function names, unused argument, etc. - #4090 by @jxltom
- Merge authorize with capture - #4098 by @korycins, @NyanKiyoshi
- Fix GATEWAYS_ENUM to always contain all implemented payment gateways - #4108 by @koradon
- Fix translation discard button - #4109 by @benekex2
<<<<<<< HEAD
- Separated the legacy middleware from the GQL API middleware - #4102 by @NyanKiyoshi
=======
- Change input style and improve Storybook stories - #4115 by @dominik-zeglen
>>>>>>> c6612aa4

## 2.6.0

### API

- Add unified filtering interface in resolvers - #3952, #4078 by @korycins
- Add mutations for bulk actions - #3935, #3954, #3967, #3969, #3970 by @akjanik
- Add mutation for reordering menu items - #3958 by @NyanKiyoshi
- Optimize queries for single nodes - #3968 @NyanKiyoshi
- Refactor error handling in mutations #3891 by @maarcingebala & @akjanik
- Specify mutation permissions through Meta classes - #3980 by @NyanKiyoshi
- Unify pricing access in products and variants - #3948 by @NyanKiyoshi
- Use only_fields instead of exclude_fields in type definitions - #3940 by @michaljelonek
- Prefetch collections when getting sales of a bunch of products - #3961 by @NyanKiyoshi
- Remove unnecessary dedents from GraphQL schema so new Playground can work - #4045 by @salwator
- Restrict resolving payment by ID - #4009 @NyanKiyoshi
- Require `checkoutId` for updating checkout's shipping and billing address - #4074 by @jxltom
- Handle errors in `TokenVerify` mutation - #3981 by @fowczarek
- Unify argument names in types and resolvers - #3942 by @NyanKiyoshi

### Core

- Use Black as the default code formatting tool - #3852 by @krzysztofwolski and @NyanKiyoshi
- Dropped Python 3.5 support - #4028 by @korycins
- Rename Cart to Checkout - #3963 by @michaljelonek
- Use data classes to exchange data with payment gateways - #4028 by @korycins
- Refactor order events - #4018 by @NyanKiyoshi

### Dashboard 2.0

- Add bulk actions - #3955 by @dominik-zeglen
- Add user avatar management - #4030 by @benekex2
- Add navigation drawer support on mobile devices - #3839 by @benekex2
- Fix rendering validation errors in product form - #4024 by @benekex2
- Move dialog windows to query string rather than router paths - #3953 by @dominik-zeglen
- Update order events types - #4089 by @jxltom
- Code cleanup by replacing render props with react hooks - #4010 by @dominik-zeglen

### Other notable changes

- Add setting to enable Django Debug Toolbar - #3983 by @koradon
- Use newest GraphQL Playground - #3971 by @salwator
- Ensure adding to quantities in the checkout is respecting the limits - #4005 by @NyanKiyoshi
- Fix country area choices - #4008 by @fowczarek
- Fix price_range_as_dict function - #3999 by @zodiacfireworks
- Fix the product listing not showing in the voucher when there were products selected - #4062 by @NyanKiyoshi
- Fix crash in Dashboard 1.0 when updating an order address's phone number - #4061 by @NyanKiyoshi
- Reduce the time of tests execution by using dummy password hasher - #4083 by @korycins
- Set up explicit **hash** function - #3979 by @akjanik
- Unit tests use none as media root - #3975 by @korycins
- Update file field styles with materializecss template filter - #3998 by @zodiacfireworks
- New translations:
  - Albanian
  - Colombian Spanish
  - Lithuanian

## 2.5.0

### API

- Add query to fetch draft orders - #3809 by @michaljelonek
- Add bulk delete mutations - #3838 by @michaljelonek
- Add `languageCode` enum to API - #3819 by @michaljelonek, #3854 by @jxltom
- Duplicate address instances in checkout mutations - #3866 by @pawelzar
- Restrict access to `orders` query for unauthorized users - #3861 by @pawelzar
- Support setting address as default in address mutations - #3787 by @jxltom
- Fix phone number validation in GraphQL when country prefix not given - #3905 by @patrys
- Report pretty stack traces in DEBUG mode - #3918 by @patrys

### Core

- Drop support for Django 2.1 and Django 1.11 (previous LTS) - #3929 by @patrys
- Fulfillment of digital products - #3868 by @korycins
- Introduce avatars for staff accounts - #3878 by @pawelzar
- Refactor the account avatars path from a relative to absolute - #3938 by @NyanKiyoshi

### Dashboard 2.0

- Add translations section - #3884 by @dominik-zeglen
- Add light/dark theme - #3856 by @dominik-zeglen
- Add customer's address book view - #3826 by @dominik-zeglen
- Add "Add variant" button on the variant details page = #3914 by @dominik-zeglen
- Add back arrows in "Configure" subsections - #3917 by @dominik-zeglen
- Display avatars in staff views - #3922 by @dominik-zeglen
- Prevent user from changing his own status and permissions - #3922 by @dominik-zeglen
- Fix crashing product create view - #3837, #3910 by @dominik-zeglen
- Fix layout in staff members details page - #3857 by @dominik-zeglen
- Fix unfocusing rich text editor - #3902 by @dominik-zeglen
- Improve accessibility - #3856 by @dominik-zeglen

### Other notable changes

- Improve user and staff management in dashboard 1.0 - #3781 by @jxltom
- Fix default product tax rate in Dashboard 1.0 - #3880 by @pawelzar
- Fix logo in docs - #3928 by @michaljelonek
- Fix name of logo file - #3867 by @jxltom
- Fix variants for juices in example data - #3926 by @michaljelonek
- Fix alignment of the cart dropdown on new bootstrap version - #3937 by @NyanKiyoshi
- Refactor the account avatars path from a relative to absolute - #3938 by @NyanKiyoshi
- New translations:
  - Armenian
  - Portuguese
  - Swahili
  - Thai

## 2.4.0

### API

- Add model translations support in GraphQL API - #3789 by @michaljelonek
- Add mutations to manage addresses for authenticated customers - #3772 by @Kwaidan00, @maarcingebala
- Add mutation to apply vouchers in checkout - #3739 by @Kwaidan00
- Add thumbnail field to `OrderLine` type - #3737 by @michaljelonek
- Add a query to fetch order by token - #3740 by @michaljelonek
- Add city choices and city area type to address validator API - #3788 by @jxltom
- Fix access to unpublished objects in API - #3724 by @Kwaidan00
- Fix bug where errors are not returned when creating fulfillment with a non-existent order line - #3777 by @jxltom
- Fix `productCreate` mutation when no product type was provided - #3804 by @michaljelonek
- Enable database search in products query - #3736 by @michaljelonek
- Use authenticated user's email as default email in creating checkout - #3726 by @jxltom
- Generate voucher code if it wasn't provided in mutation - #3717 by @Kwaidan00
- Improve limitation of vouchers by country - #3707 by @michaljelonek
- Only include canceled fulfillments for staff in fulfillment API - #3778 by @jxltom
- Support setting address as when creating customer address #3782 by @jxltom
- Fix generating slug from title - #3816 by @maarcingebala
- Add `variant` field to `OrderLine` type - #3820 by @maarcingebala

### Core

- Add JSON fields to store rich-text content - #3756 by @michaljelonek
- Add function to recalculate total order weight - #3755 by @Kwaidan00, @maarcingebala
- Unify cart creation logic in API and Django views - #3761, #3790 by @maarcingebala
- Unify payment creation logic in API and Django views - #3715 by @maarcingebala
- Support partially charged and refunded payments - #3735 by @jxltom
- Support partial fulfillment of ordered items - #3754 by @jxltom
- Fix applying discounts when a sale has no end date - #3595 by @cprinos

### Dashboard 2.0

- Add "Discounts" section - #3654 by @dominik-zeglen
- Add "Pages" section; introduce Draftail WYSIWYG editor - #3751 by @dominik-zeglen
- Add "Shipping Methods" section - #3770 by @dominik-zeglen
- Add support for date and datetime components - #3708 by @dominik-zeglen
- Restyle app layout - #3811 by @dominik-zeglen

### Other notable changes

- Unify model field names related to models' public access - `publication_date` and `is_published` - #3706 by @michaljelonek
- Improve filter orders by payment status - #3749 @jxltom
- Refactor translations in emails - #3701 by @Kwaidan00
- Use exact image versions in docker-compose - #3742 by @ashishnitinpatil
- Sort order payment and history in descending order - #3747 by @jxltom
- Disable style-loader in dev mode - #3720 by @jxltom
- Add ordering to shipping method - #3806 by @michaljelonek
- Add missing type definition for dashboard 2.0 - #3776 by @jxltom
- Add header and footer for checkout success pages #3752 by @jxltom
- Add instructions for using local assets in Docker - #3723 by @michaljelonek
- Update S3 deployment documentation to include CORS configuration note - #3743 by @NyanKiyoshi
- Fix missing migrations for is_published field of product and page model - #3757 by @jxltom
- Fix problem with l10n in Braintree payment gateway template - #3691 by @Kwaidan00
- Fix bug where payment is not filtered from active ones when creating payment - #3732 by @jxltom
- Fix incorrect cart badge location - #3786 by @jxltom
- Fix storefront styles after bootstrap is updated to 4.3.1 - #3753 by @jxltom
- Fix logo size in different browser and devices with different sizes - #3722 by @jxltom
- Rename dumpdata file `db.json` to `populatedb_data.json` - #3810 by @maarcingebala
- Prefetch collections for product availability - #3813 by @michaljelonek
- Bump django-graphql-jwt - #3814 by @michaljelonek
- Fix generating slug from title - #3816 by @maarcingebala
- New translations:
  - Estonian
  - Indonesian

## 2.3.1

- Fix access to private variant fields in API - #3773 by maarcingebala
- Limit access of quantity and allocated quantity to staff in GraphQL API #3780 by @jxltom

## 2.3.0

### API

- Return user's last checkout in the `User` type - #3578 by @fowczarek
- Automatically assign checkout to the logged in user - #3587 by @fowczarek
- Expose `chargeTaxesOnShipping` field in the `Shop` type - #3603 by @fowczarek
- Expose list of enabled payment gateways - #3639 by @fowczarek
- Validate uploaded files in a unified way - #3633 by @fowczarek
- Add mutation to trigger fetching tax rates - #3622 by @fowczarek
- Use USERNAME_FIELD instead of hard-code email field when resolving user - #3577 by @jxltom
- Require variant and quantity fields in `CheckoutLineInput` type - #3592 by @jxltom
- Preserve order of nodes in `get_nodes_or_error` function - #3632 by @jxltom
- Add list mutations for `Voucher` and `Sale` models - #3669 by @michaljelonek
- Use proper type for countries in `Voucher` type - #3664 by @michaljelonek
- Require email in when creating checkout in API - #3667 by @michaljelonek
- Unify returning errors in the `tokenCreate` mutation - #3666 by @michaljelonek
- Use `Date` field in Sale/Voucher inputs - #3672 by @michaljelonek
- Refactor checkout mutations - #3610 by @fowczarek
- Refactor `clean_instance`, so it does not returns errors anymore - #3597 by @akjanik
- Handle GraphqQL syntax errors - #3576 by @jxltom

### Core

- Refactor payments architecture - #3519 by @michaljelonek
- Improve Docker and `docker-compose` configuration - #3657 by @michaljelonek
- Allow setting payment status manually for dummy gateway in Storefront 1.0 - #3648 by @jxltom
- Infer default transaction kind from operation type - #3646 by @jxltom
- Get correct payment status for order without any payments - #3605 by @jxltom
- Add default ordering by `id` for `CartLine` model - #3593 by @jxltom
- Fix "set password" email sent to customer created in the dashboard - #3688 by @Kwaidan00

### Dashboard 2.0

- ️Add taxes section - #3622 by @dominik-zeglen
- Add drag'n'drop image upload - #3611 by @dominik-zeglen
- Unify grid handling - #3520 by @dominik-zeglen
- Add component generator - #3670 by @dominik-zeglen
- Throw Typescript errors while snapshotting - #3611 by @dominik-zeglen
- Simplify mutation's error checking - #3589 by @dominik-zeglen
- Fix order cancelling - #3624 by @dominik-zeglen
- Fix logo placement - #3602 by @dominik-zeglen

### Other notable changes

- Register Celery task for updating exchange rates - #3599 by @jxltom
- Fix handling different attributes with the same slug - #3626 by @jxltom
- Add missing migrations for tax rate choices - #3629 by @jxltom
- Fix `TypeError` on calling `get_client_token` - #3660 by @michaljelonek
- Make shipping required as default when creating product types - #3655 by @jxltom
- Display payment status on customer's account page in Storefront 1.0 - #3637 by @jxltom
- Make order fields sequence in Dashboard 1.0 same as in Dashboard 2.0 - #3606 by @jxltom
- Fix returning products for homepage for the currently viewing user - #3598 by @jxltom
- Allow filtering payments by status in Dashboard 1.0 - #3608 by @jxltom
- Fix typo in the definition of order status - #3649 by @jxltom
- Add margin for order notes section - #3650 by @jxltom
- Fix logo position - #3609, #3616 by @jxltom
- Storefront visual improvements - #3696 by @piotrgrundas
- Fix product list price filter - #3697 by @Kwaidan00
- Redirect to success page after successful payment - #3693 by @Kwaidan00

## 2.2.0

### API

- Use `PermissionEnum` as input parameter type for `permissions` field - #3434 by @maarcingebala
- Add "authorize" and "charge" mutations for payments - #3426 by @jxltom
- Add alt text to product thumbnails and background images of collections and categories - #3429 by @fowczarek
- Fix passing decimal arguments = #3457 by @fowczarek
- Allow sorting products by the update date - #3470 by @jxltom
- Validate and clear the shipping method in draft order mutations - #3472 by @fowczarek
- Change tax rate field to choice field - #3478 by @fowczarek
- Allow filtering attributes by collections - #3508 by @maarcingebala
- Resolve to `None` when empty object ID was passed as mutation argument - #3497 by @maarcingebala
- Change `errors` field type from [Error] to [Error!] - #3489 by @fowczarek
- Support creating default variant for product types that don't use multiple variants - #3505 by @fowczarek
- Validate SKU when creating a default variant - #3555 by @fowczarek
- Extract enums to separate files - #3523 by @maarcingebala

### Core

- Add Stripe payment gateway - #3408 by @jxltom
- Add `first_name` and `last_name` fields to the `User` model - #3101 by @fowczarek
- Improve several payment validations - #3418 by @jxltom
- Optimize payments related database queries - #3455 by @jxltom
- Add publication date to collections - #3369 by @k-brk
- Fix hard-coded site name in order PDFs - #3526 by @NyanKiyoshi
- Update favicons to the new style - #3483 by @dominik-zeglen
- Fix migrations for default currency - #3235 by @bykof
- Remove Elasticsearch from `docker-compose.yml` - #3482 by @maarcingebala
- Resort imports in tests - #3471 by @jxltom
- Fix the no shipping orders payment crash on Stripe - #3550 by @NyanKiyoshi
- Bump backend dependencies - #3557 by @maarcingebala. This PR removes security issue CVE-2019-3498 which was present in Django 2.1.4. Saleor however wasn't vulnerable to this issue as it doesn't use the affected `django.views.defaults.page_not_found()` view.
- Generate random data using the default currency - #3512 by @stephenmoloney
- New translations:
  - Catalan
  - Serbian

### Dashboard 2.0

- Restyle product selection dialogs - #3499 by @dominik-zeglen, @maarcingebala
- Fix minor visual bugs in Dashboard 2.0 - #3433 by @dominik-zeglen
- Display warning if order draft has missing data - #3431 by @dominik-zeglen
- Add description field to collections - #3435 by @dominik-zeglen
- Add query batching - #3443 by @dominik-zeglen
- Use autocomplete fields in country selection - #3443 by @dominik-zeglen
- Add alt text to categories and collections - #3461 by @dominik-zeglen
- Use first and last name of a customer or staff member in UI - #3247 by @Bonifacy1, @dominik-zeglen
- Show error page if an object was not found - #3463 by @dominik-zeglen
- Fix simple product's inventory data saving bug - #3474 by @dominik-zeglen
- Replace `thumbnailUrl` with `thumbnail { url }` - #3484 by @dominik-zeglen
- Change "Feature on Homepage" switch behavior - #3481 by @dominik-zeglen
- Expand payment section in order view - #3502 by @dominik-zeglen
- Change TypeScript loader to speed up the build process - #3545 by @patrys

### Bugfixes

- Do not show `Pay For Order` if order is partly paid since partial payment is not supported - #3398 by @jxltom
- Fix attribute filters in the products category view - #3535 by @fowczarek
- Fix storybook dependencies conflict - #3544 by @dominik-zeglen

## 2.1.0

### API

- Change selected connection fields to lists - #3307 by @fowczarek
- Require pagination in connections - #3352 by @maarcingebala
- Replace Graphene view with a custom one - #3263 by @patrys
- Change `sortBy` parameter to use enum type - #3345 by @fowczarek
- Add `me` query to fetch data of a logged-in user - #3202, #3316 by @fowczarek
- Add `canFinalize` field to the Order type - #3356 by @fowczarek
- Extract resolvers and mutations to separate files - #3248 by @fowczarek
- Add VAT tax rates field to country - #3392 by @michaljelonek
- Allow creating orders without users - #3396 by @fowczarek

### Core

- Add Razorpay payment gatway - #3205 by @NyanKiyoshi
- Use standard tax rate as a default tax rate value - #3340 by @fowczarek
- Add description field to the Collection model - #3275 by @fowczarek
- Enforce the POST method on VAT rates fetching - #3337 by @NyanKiyoshi
- Generate thumbnails for category/collection background images - #3270 by @NyanKiyoshi
- Add warm-up support in product image creation mutation - #3276 by @NyanKiyoshi
- Fix error in the `populatedb` script when running it not from the project root - #3272 by @NyanKiyoshi
- Make Webpack rebuilds fast - #3290 by @patrys
- Skip installing Chromium to make deployment faster - #3227 by @jxltom
- Add default test runner - #3258 by @jxltom
- Add Transifex client to Pipfile - #3321 by @jxltom
- Remove additional pytest arguments in tox - #3338 by @jxltom
- Remove test warnings - #3339 by @jxltom
- Remove runtime warning when product has discount - #3310 by @jxltom
- Remove `django-graphene-jwt` warnings - #3228 by @jxltom
- Disable deprecated warnings - #3229 by @jxltom
- Add `AWS_S3_ENDPOINT_URL` setting to support DigitalOcean spaces. - #3281 by @hairychris
- Add `.gitattributes` file to hide diffs for generated files on Github - #3055 by @NyanKiyoshi
- Add database sequence reset to `populatedb` - #3406 by @michaljelonek
- Get authorized amount from succeeded auth transactions - #3417 by @jxltom
- Resort imports by `isort` - #3412 by @jxltom

### Dashboard 2.0

- Add confirmation modal when leaving view with unsaved changes - #3375 by @dominik-zeglen
- Add dialog loading and error states - #3359 by @dominik-zeglen
- Split paths and urls - #3350 by @dominik-zeglen
- Derive state from props in forms - #3360 by @dominik-zeglen
- Apply debounce to autocomplete fields - #3351 by @dominik-zeglen
- Use Apollo signatures - #3353 by @dominik-zeglen
- Add order note field in the order details view - #3346 by @dominik-zeglen
- Add app-wide progress bar - #3312 by @dominik-zeglen
- Ensure that all queries are built on top of TypedQuery - #3309 by @dominik-zeglen
- Close modal windows automatically - #3296 by @dominik-zeglen
- Move URLs to separate files - #3295 by @dominik-zeglen
- Add basic filters for products and orders list - #3237 by @Bonifacy1
- Fetch default currency from API - #3280 by @dominik-zeglen
- Add `displayName` property to components - #3238 by @Bonifacy1
- Add window titles - #3279 by @dominik-zeglen
- Add paginator component - #3265 by @dominik-zeglen
- Update Material UI to 3.6 - #3387 by @patrys
- Upgrade React, Apollo, Webpack and Babel - #3393 by @patrys
- Add pagination for required connections - #3411 by @dominik-zeglen

### Bugfixes

- Fix language codes - #3311 by @jxltom
- Fix resolving empty attributes list - #3293 by @maarcingebala
- Fix range filters not being applied - #3385 by @michaljelonek
- Remove timeout for updating image height - #3344 by @jxltom
- Return error if checkout was not found - #3289 by @maarcingebala
- Solve an auto-resize conflict between Materialize and medium-editor - #3367 by @adonig
- Fix calls to `ngettext_lazy` - #3380 by @patrys
- Filter preauthorized order from succeeded transactions - #3399 by @jxltom
- Fix incorrect country code in fixtures - #3349 by @bingimar
- Fix updating background image of a collection - #3362 by @fowczarek & @dominik-zeglen

### Docs

- Document settings related to generating thumbnails on demand - #3329 by @NyanKiyoshi
- Improve documentation for Heroku deployment - #3170 by @raybesiga
- Update documentation on Docker deployment - #3326 by @jxltom
- Document payment gateway configuration - #3376 by @NyanKiyoshi

## 2.0.0

### API

- Add mutation to delete a customer; add `isActive` field in `customerUpdate` mutation - #3177 by @maarcingebala
- Add mutations to manage authorization keys - #3082 by @maarcingebala
- Add queries for dashboard homepage - #3146 by @maarcingebala
- Allows user to unset homepage collection - #3140 by @oldPadavan
- Use enums as permission codes - #3095 by @the-bionic
- Return absolute image URLs - #3182 by @maarcingebala
- Add `backgroundImage` field to `CategoryInput` - #3153 by @oldPadavan
- Add `dateJoined` and `lastLogin` fields in `User` type - #3169 by @maarcingebala
- Separate `parent` input field from `CategoryInput` - #3150 by @akjanik
- Remove duplicated field in Order type - #3180 by @maarcingebala
- Handle empty `backgroundImage` field in API - #3159 by @maarcingebala
- Generate name-based slug in collection mutations - #3145 by @akjanik
- Remove products field from `collectionUpdate` mutation - #3141 by @oldPadavan
- Change `items` field in `Menu` type from connection to list - #3032 by @oldPadavan
- Make `Meta.description` required in `BaseMutation` - #3034 by @oldPadavan
- Apply `textwrap.dedent` to GraphQL descriptions - #3167 by @fowczarek

### Dashboard 2.0

- Add collection management - #3135 by @dominik-zeglen
- Add customer management - #3176 by @dominik-zeglen
- Add homepage view - #3155, #3178 by @Bonifacy1 and @dominik-zeglen
- Add product type management - #3052 by @dominik-zeglen
- Add site settings management - #3071 by @dominik-zeglen
- Escape node IDs in URLs - #3115 by @dominik-zeglen
- Restyle categories section - #3072 by @Bonifacy1

### Other

- Change relation between `ProductType` and `Attribute` models - #3097 by @maarcingebala
- Remove `quantity-allocated` generation in `populatedb` script - #3084 by @MartinSeibert
- Handle `Money` serialization - #3131 by @Pacu2
- Do not collect unnecessary static files - #3050 by @jxltom
- Remove host mounted volume in `docker-compose` - #3091 by @tiangolo
- Remove custom services names in `docker-compose` - #3092 by @tiangolo
- Replace COUNTRIES with countries.countries - #3079 by @neeraj1909
- Installing dev packages in docker since tests are needed - #3078 by @jxltom
- Remove comparing string in address-form-panel template - #3074 by @tomcio1205
- Move updating variant names to a Celery task - #3189 by @fowczarek

### Bugfixes

- Fix typo in `clean_input` method - #3100 by @the-bionic
- Fix typo in `ShippingMethod` model - #3099 by @the-bionic
- Remove duplicated variable declaration - #3094 by @the-bionic

### Docs

- Add createdb note to getting started for Windows - #3106 by @ajostergaard
- Update docs on pipenv - #3045 by @jxltom<|MERGE_RESOLUTION|>--- conflicted
+++ resolved
@@ -7,11 +7,8 @@
 - Merge authorize with capture - #4098 by @korycins, @NyanKiyoshi
 - Fix GATEWAYS_ENUM to always contain all implemented payment gateways - #4108 by @koradon
 - Fix translation discard button - #4109 by @benekex2
-<<<<<<< HEAD
+- Change input style and improve Storybook stories - #4115 by @dominik-zeglen
 - Separated the legacy middleware from the GQL API middleware - #4102 by @NyanKiyoshi
-=======
-- Change input style and improve Storybook stories - #4115 by @dominik-zeglen
->>>>>>> c6612aa4
 
 ## 2.6.0
 
