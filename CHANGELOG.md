--- conflicted
+++ resolved
@@ -56,12 +56,9 @@
 - Drop unused resolver `resolve_availability` - #5190 by @maarcingebala
 - Fix permission for `checkoutCustomerAttach` mutation - #5192 by @maarcingebala
 - Restrict access to user field - #5194 by @maarcingebala
-<<<<<<< HEAD
-- Add anonymization to GraphQL's `webhookSamplePayload` endpoint - #5161 @derenio
-=======
 - Unify permission for service account api client in test - #5197 by @fowczarek
 - Allow sorting warehouses by name - #5211 by @dominik-zeglen
->>>>>>> 1c84fb8e
+- Add anonymization to GraphQL's `webhookSamplePayload` endpoint - #5161 @derenio
 
 ## 2.9.0
 
