--- conflicted
+++ resolved
@@ -18,28 +18,11 @@
 
 
 class Menu(CountableDjangoObjectType):
-<<<<<<< HEAD
-    children = graphene.List(
-        lambda: MenuItem, required=True, description="List of menu item children items"
-    )
-=======
->>>>>>> e81494c9
     items = gql_optimizer.field(
         graphene.List(lambda: MenuItem), prefetch_related=prefetch_menus
     )
 
     class Meta:
-<<<<<<< HEAD
-        description = dedent(
-            """Represents a single menu - an object that is used
-        to help navigate through the store."""
-        )
-        interfaces = [relay.Node]
-        exclude_fields = ["json_content"]
-        model = models.Menu
-
-    def resolve_items(self, info, **kwargs):
-=======
         description = """Represents a single menu - an object that is used
                to help navigate through the store."""
         interfaces = [relay.Node]
@@ -47,7 +30,6 @@
         model = models.Menu
 
     def resolve_items(self, _info, **_kwargs):
->>>>>>> e81494c9
         if hasattr(self, "prefetched_items"):
             return self.prefetched_items
         return self.items.filter(level=0)
@@ -72,14 +54,6 @@
     )
 
     class Meta:
-<<<<<<< HEAD
-        description = dedent(
-            """Represents a single item of the related menu.
-        Can store categories, collection or pages."""
-        )
-        interfaces = [relay.Node]
-        exclude_fields = ["sort_order", "lft", "rght", "tree_id", "translations"]
-=======
         description = """Represents a single item of the related menu.
         Can store categories, collection or pages."""
         interfaces = [relay.Node]
@@ -94,7 +68,6 @@
             "parent",
             "sort_order",
         ]
->>>>>>> e81494c9
         model = models.MenuItem
 
     def resolve_children(self, _info, **_kwargs):
