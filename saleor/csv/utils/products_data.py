from collections import defaultdict, namedtuple
from typing import TYPE_CHECKING, Dict, List, Optional, Set, Union
from urllib.parse import urljoin

import graphene
from django.conf import settings
from django.db.models import Case, CharField
from django.db.models import Value as V
from django.db.models import When
from django.db.models.functions import Cast, Concat

from ...attribute import AttributeInputType
from ...core.utils import build_absolute_uri
from ...core.utils.editorjs import clean_editor_js
from . import ProductExportFields

if TYPE_CHECKING:
    from django.db.models import QuerySet


def get_products_data(
    queryset: "QuerySet",
    export_fields: Set[str],
    attribute_ids: Optional[List[int]],
    warehouse_ids: Optional[List[int]],
    channel_ids: Optional[List[int]],
) -> List[Dict[str, Union[str, bool]]]:
    """Create data list of products and their variants with fields values.

    It return list with product and variant data which can be used as import to
    csv writer and list of attribute and warehouse headers.
    """

    products_with_variants_data = []

    product_fields = set(
        ProductExportFields.HEADERS_TO_FIELDS_MAPPING["fields"].values()
    )
    product_export_fields = export_fields & product_fields
    product_export_fields.add("variants__id")

    products_data = (
        queryset.annotate(
            product_weight=Case(
                When(weight__isnull=False, then=Concat("weight", V(" g"))),
                default=V(""),
                output_field=CharField(),
            ),
            variant_weight=Case(
                When(
                    variants__weight__isnull=False,
                    then=Concat("variants__weight", V(" g")),
                ),
                default=V(""),
                output_field=CharField(),
            ),
            description_as_str=Cast("description", CharField()),
        )
        .order_by("pk", "variants__pk")
        .values(*product_export_fields)
        .distinct("pk", "variants__pk")
    )

    products_relations_data = get_products_relations_data(
        queryset, export_fields, attribute_ids, channel_ids
    )

    variants_relations_data = get_variants_relations_data(
        queryset, export_fields, attribute_ids, warehouse_ids, channel_ids
    )

    for product_data in products_data:
        pk = product_data["id"]
        variant_pk = product_data.pop("variants__id")

        product_relations_data: Dict[str, str] = products_relations_data.get(pk, {})
        variant_relations_data: Dict[str, str] = variants_relations_data.get(
            variant_pk, {}
        )

        product_data["id"] = graphene.Node.to_global_id("Product", pk)
        data = {**product_data, **product_relations_data, **variant_relations_data}

        products_with_variants_data.append(data)

    return products_with_variants_data


def get_products_relations_data(
    queryset: "QuerySet",
    export_fields: Set[str],
    attribute_ids: Optional[List[int]],
    channel_ids: Optional[List[int]],
) -> Dict[int, Dict[str, str]]:
    """Get data about product relations fields.

    If any many to many fields are in export_fields or some attribute_ids exists then
    dict with product relations fields is returned.
    Otherwise it returns empty dict.
    """
    many_to_many_fields = set(
        ProductExportFields.HEADERS_TO_FIELDS_MAPPING["product_many_to_many"].values()
    )
    relations_fields = export_fields & many_to_many_fields
    if relations_fields or attribute_ids or channel_ids:
        return prepare_products_relations_data(
            queryset, relations_fields, attribute_ids, channel_ids
        )

    return {}


def prepare_products_relations_data(
    queryset: "QuerySet",
    fields: Set[str],
    attribute_ids: Optional[List[int]],
    channel_ids: Optional[List[int]],
) -> Dict[int, Dict[str, str]]:
    """Prepare data about products relation fields for given queryset.

    It return dict where key is a product pk, value is a dict with relation fields data.
    """
    attribute_fields = ProductExportFields.PRODUCT_ATTRIBUTE_FIELDS
    channel_fields = ProductExportFields.PRODUCT_CHANNEL_LISTING_FIELDS.copy()
    result_data: Dict[int, dict] = defaultdict(dict)

    fields.add("pk")
    if attribute_ids:
        fields.update(attribute_fields.values())
    if channel_ids:
        fields.update(channel_fields.values())

    relations_data = queryset.values(*fields)

    channel_pk_lookup = channel_fields.pop("channel_pk")
    channel_slug_lookup = channel_fields.pop("slug")
    for data in relations_data.iterator():
        pk = data.get("pk")
        collection = data.get("collections__slug")
        image = data.pop("media__image", None)

        result_data = add_image_uris_to_data(pk, image, "media__image", result_data)
        result_data = add_collection_info_to_data(pk, collection, result_data)

        result_data, data = handle_attribute_data(
            pk, data, attribute_ids, result_data, attribute_fields, "product attribute"
        )
        result_data, data = handle_channel_data(
            pk,
            data,
            channel_ids,
            result_data,
            channel_pk_lookup,
            channel_slug_lookup,
            channel_fields,
        )

    result: Dict[int, Dict[str, str]] = {
        pk: {
            header: ", ".join(sorted(values)) if isinstance(values, set) else values
            for header, values in data.items()
        }
        for pk, data in result_data.items()
    }
    return result


def get_variants_relations_data(
    queryset: "QuerySet",
    export_fields: Set[str],
    attribute_ids: Optional[List[int]],
    warehouse_ids: Optional[List[int]],
    channel_ids: Optional[List[int]],
) -> Dict[int, Dict[str, str]]:
    """Get data about variants relations fields.

    If any many to many fields are in export_fields or some attribute_ids or
    warehouse_ids exists then dict with variant relations fields is returned.
    Otherwise it returns empty dict.
    """
    many_to_many_fields = set(
        ProductExportFields.HEADERS_TO_FIELDS_MAPPING["variant_many_to_many"].values()
    )
    relations_fields = export_fields & many_to_many_fields
    if relations_fields or attribute_ids or warehouse_ids or channel_ids:
        return prepare_variants_relations_data(
            queryset, relations_fields, attribute_ids, warehouse_ids, channel_ids
        )

    return {}


def prepare_variants_relations_data(
    queryset: "QuerySet",
    fields: Set[str],
    attribute_ids: Optional[List[int]],
    warehouse_ids: Optional[List[int]],
    channel_ids: Optional[List[int]],
) -> Dict[int, Dict[str, str]]:
    """Prepare data about variants relation fields for given queryset.

    It return dict where key is a product pk, value is a dict with relation fields data.
    """
    attribute_fields = ProductExportFields.VARIANT_ATTRIBUTE_FIELDS
    warehouse_fields = ProductExportFields.WAREHOUSE_FIELDS
    channel_fields = ProductExportFields.VARIANT_CHANNEL_LISTING_FIELDS.copy()

    result_data: Dict[int, dict] = defaultdict(dict)
    fields.add("variants__pk")

    if attribute_ids:
        fields.update(attribute_fields.values())
    if warehouse_ids:
        fields.update(warehouse_fields.values())
    if channel_ids:
        fields.update(channel_fields.values())

    relations_data = queryset.values(*fields)

    channel_pk_lookup = channel_fields.pop("channel_pk")
    channel_slug_lookup = channel_fields.pop("slug")

    for data in relations_data.iterator():
        pk = data.get("variants__pk")
        image = data.pop("variants__media__image", None)

        result_data = add_image_uris_to_data(
            pk, image, "variants__media__image", result_data
        )
        result_data, data = handle_attribute_data(
            pk, data, attribute_ids, result_data, attribute_fields, "variant attribute"
        )
        result_data, data = handle_channel_data(
            pk,
            data,
            channel_ids,
            result_data,
            channel_pk_lookup,
            channel_slug_lookup,
            channel_fields,
        )
        result_data, data = handle_warehouse_data(
            pk, data, warehouse_ids, result_data, warehouse_fields
        )

    result: Dict[int, Dict[str, str]] = {
        pk: {
            header: ", ".join(sorted(values)) if isinstance(values, set) else values
            for header, values in data.items()
        }
        for pk, data in result_data.items()
    }
    return result


def add_collection_info_to_data(
    pk: int, collection: str, result_data: Dict[int, dict]
) -> Dict[int, dict]:
    """Add collection info to product data.

    This functions adds info about collection to dict with product data.
    If some collection info already exists in data, collection slug is added
    to set with other values.
    It returns updated product data.
    """

    if collection:
        header = "collections__slug"
        if header in result_data[pk]:
            result_data[pk][header].add(collection)  # type: ignore
        else:
            result_data[pk][header] = {collection}
    return result_data


def add_image_uris_to_data(
    pk: int, image: str, header: str, result_data: Dict[int, dict]
) -> Dict[int, dict]:
    """Add absolute uri of given image path to product or variant data.

    This function based on given image path creates absolute uri and adds it to dict
    with variant or product data. If some info about images already exists in data,
    absolute uri of given image is added to set with other uris.
    """
    if image:
        uri = build_absolute_uri(urljoin(settings.MEDIA_URL, image))
        if header in result_data[pk]:
            result_data[pk][header].add(uri)
        else:
            result_data[pk][header] = {uri}
    return result_data


AttributeData = namedtuple(
    "AttributeData",
    [
        "slug",
<<<<<<< HEAD
        "input_type",
        "entity_type",
        "unit",
        "value_slug",
        "value_name",
        "value",
        "file_url",
        "rich_text",
=======
        "file_url",
        "value",
        "input_type",
        "entity_type",
        "unit",
        "rich_text",
        "boolean",
>>>>>>> d91841d9
    ],
)


def handle_attribute_data(
    pk: int,
    data: dict,
    attribute_ids: Optional[List[int]],
    result_data: Dict[int, dict],
    attribute_fields: dict,
    attribute_owner: str,
):
    attribute_pk = str(data.pop(attribute_fields["attribute_pk"], ""))
    attribute_data = AttributeData(
        slug=data.pop(attribute_fields["slug"], None),
        input_type=data.pop(attribute_fields["input_type"], None),
        file_url=data.pop(attribute_fields["file_url"], None),
        value_slug=data.pop(attribute_fields["value_slug"], None),
        value_name=data.pop(attribute_fields["value_name"], None),
        value=data.pop(attribute_fields["value"], None),
        entity_type=data.pop(attribute_fields["entity_type"], None),
        unit=data.pop(attribute_fields["unit"], None),
        rich_text=data.pop(attribute_fields["rich_text"], None),
        boolean=data.pop(attribute_fields["boolean"], None),
    )

    if attribute_ids and attribute_pk in attribute_ids:
        result_data = add_attribute_info_to_data(
            pk, attribute_data, attribute_owner, result_data
        )

    return result_data, data


def handle_channel_data(
    pk: int,
    data: dict,
    channel_ids: Optional[List[int]],
    result_data: Dict[int, dict],
    pk_lookup: str,
    slug_lookup: str,
    fields: dict,
):
    channel_data: dict = {}

    channel_pk = str(data.pop(pk_lookup, ""))
    channel_data = {
        "slug": data.pop(slug_lookup, None),
    }
    for field, lookup in fields.items():
        channel_data[field] = data.pop(lookup, None)

    if channel_ids and channel_pk in channel_ids:
        result_data = add_channel_info_to_data(
            pk, channel_data, result_data, list(fields.keys())
        )

    return result_data, data


def handle_warehouse_data(
    pk: int,
    data: dict,
    warehouse_ids: Optional[List[int]],
    result_data: Dict[int, dict],
    warehouse_fields: dict,
):
    warehouse_data: dict = {}

    warehouse_pk = str(data.pop(warehouse_fields["warehouse_pk"], ""))
    warehouse_data = {
        "slug": data.pop(warehouse_fields["slug"], None),
        "qty": data.pop(warehouse_fields["quantity"], None),
    }

    if warehouse_ids and warehouse_pk in warehouse_ids:
        result_data = add_warehouse_info_to_data(pk, warehouse_data, result_data)

    return result_data, data


def add_attribute_info_to_data(
    pk: int,
    attribute_data: AttributeData,
    attribute_owner: str,
    result_data: Dict[int, dict],
) -> Dict[int, dict]:
    """Add info about attribute to variant or product data.

    This functions adds info about attribute to dict with variant or product data.
    If attribute with given slug already exists in data, attribute value is added
    to set with values.
    It returns updated data.
    """
    slug = attribute_data.slug
    header = None

    if not slug:
        return result_data

    header = f"{slug} ({attribute_owner})"
    value = prepare_attribute_value(attribute_data)

    if header in result_data[pk]:
        result_data[pk][header].add(value)  # type: ignore
    else:
        result_data[pk][header] = {value}

    return result_data


def prepare_attribute_value(attribute_data: AttributeData):
    """Prepare value of attribute value depending on the attribute input type."""
    input_type = attribute_data.input_type
    if input_type == AttributeInputType.FILE:
        file_url = attribute_data.file_url
        value = (
            build_absolute_uri(urljoin(settings.MEDIA_URL, file_url))
            if file_url
            else ""
        )
    elif input_type == AttributeInputType.REFERENCE and attribute_data.value_slug:
        reference_id = attribute_data.value_slug.split("_")[1]
        value = f"{attribute_data.entity_type}_{reference_id}"
    elif input_type == AttributeInputType.NUMERIC:
        value = f"{attribute_data.value_name}"
        if attribute_data.unit:
            value += f" {attribute_data.unit}"
    elif input_type == AttributeInputType.RICH_TEXT:
        value = clean_editor_js(attribute_data.rich_text, to_string=True)
    elif input_type == AttributeInputType.SWATCH:
        if attribute_data.file_url:
            value = build_absolute_uri(
                urljoin(settings.MEDIA_URL, attribute_data.file_url)
            )
<<<<<<< HEAD
=======
        elif input_type == AttributeInputType.REFERENCE and attribute_data.value:
            reference_id = attribute_data.value.split("_")[1]
            value = f"{attribute_data.entity_type}_{reference_id}"
        elif input_type == AttributeInputType.NUMERIC:
            value = f"{attribute_data.value}"
            if attribute_data.unit:
                value += f" {attribute_data.unit}"
        elif input_type == AttributeInputType.RICH_TEXT:
            value = clean_editor_js(attribute_data.rich_text, to_string=True)
        elif (
            input_type == AttributeInputType.BOOLEAN
            and attribute_data.boolean is not None
        ):
            value = str(attribute_data.boolean)
        else:
            value = attribute_data.value if attribute_data.value else ""
        if header in result_data[pk]:
            result_data[pk][header].add(value)  # type: ignore
>>>>>>> d91841d9
        else:
            value = attribute_data.value
    else:
        value = attribute_data.value_name or attribute_data.value_slug or ""

    return value


def add_warehouse_info_to_data(
    pk: int,
    warehouse_data: Dict[str, Union[Optional[str]]],
    result_data: Dict[int, dict],
) -> Dict[int, dict]:
    """Add info about stock quantity to variant data.

    This functions adds info about stock quantity to dict with variant data.
    It returns updated data.
    """

    slug = warehouse_data["slug"]
    if slug:
        warehouse_qty_header = f"{slug} (warehouse quantity)"
        if warehouse_qty_header not in result_data[pk]:
            result_data[pk][warehouse_qty_header] = warehouse_data["qty"]

    return result_data


def add_channel_info_to_data(
    pk: int,
    channel_data: Dict[str, Union[Optional[str]]],
    result_data: Dict[int, dict],
    fields: List[str],
) -> Dict[int, dict]:
    """Add info about channel currency code, whether is published and publication date.

    This functions adds info about channel to dict with product data.
    It returns updated data.
    """
    slug = channel_data["slug"]
    if slug:
        for field in fields:
            header = f"{slug} (channel {field.replace('_', ' ')})"
            if header not in result_data[pk]:
                result_data[pk][header] = channel_data[field]

    return result_data<|MERGE_RESOLUTION|>--- conflicted
+++ resolved
@@ -295,7 +295,6 @@
     "AttributeData",
     [
         "slug",
-<<<<<<< HEAD
         "input_type",
         "entity_type",
         "unit",
@@ -304,15 +303,7 @@
         "value",
         "file_url",
         "rich_text",
-=======
-        "file_url",
-        "value",
-        "input_type",
-        "entity_type",
-        "unit",
-        "rich_text",
         "boolean",
->>>>>>> d91841d9
     ],
 )
 
@@ -443,32 +434,15 @@
             value += f" {attribute_data.unit}"
     elif input_type == AttributeInputType.RICH_TEXT:
         value = clean_editor_js(attribute_data.rich_text, to_string=True)
+    elif (
+        input_type == AttributeInputType.BOOLEAN and attribute_data.boolean is not None
+    ):
+        value = str(attribute_data.boolean)
     elif input_type == AttributeInputType.SWATCH:
         if attribute_data.file_url:
             value = build_absolute_uri(
                 urljoin(settings.MEDIA_URL, attribute_data.file_url)
             )
-<<<<<<< HEAD
-=======
-        elif input_type == AttributeInputType.REFERENCE and attribute_data.value:
-            reference_id = attribute_data.value.split("_")[1]
-            value = f"{attribute_data.entity_type}_{reference_id}"
-        elif input_type == AttributeInputType.NUMERIC:
-            value = f"{attribute_data.value}"
-            if attribute_data.unit:
-                value += f" {attribute_data.unit}"
-        elif input_type == AttributeInputType.RICH_TEXT:
-            value = clean_editor_js(attribute_data.rich_text, to_string=True)
-        elif (
-            input_type == AttributeInputType.BOOLEAN
-            and attribute_data.boolean is not None
-        ):
-            value = str(attribute_data.boolean)
-        else:
-            value = attribute_data.value if attribute_data.value else ""
-        if header in result_data[pk]:
-            result_data[pk][header].add(value)  # type: ignore
->>>>>>> d91841d9
         else:
             value = attribute_data.value
     else:
