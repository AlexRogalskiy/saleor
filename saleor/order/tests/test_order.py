--- conflicted
+++ resolved
@@ -75,26 +75,14 @@
     assert order_with_lines.get_subtotal() == target_subtotal
 
 
-<<<<<<< HEAD
-def test_add_variant_to_draft_order_adds_line_for_new_variant(
+def test_add_variant_to_order_adds_line_for_new_variant(
     order_with_lines, product, product_translation_fr, settings, info
-=======
-def test_add_variant_to_order_adds_line_for_new_variant(
-    order_with_lines, product, product_translation_fr, settings
->>>>>>> e558d11a
 ):
     order = order_with_lines
     variant = product.variants.get()
     lines_before = order.lines.count()
     settings.LANGUAGE_CODE = "fr"
-<<<<<<< HEAD
-    add_variant_to_draft_order(
-        order, variant, 1, info.context.user, info.context.plugins
-    )
-=======
-    manager = get_plugins_manager()
-    add_variant_to_order(order, variant, 1, manager)
->>>>>>> e558d11a
+    add_variant_to_order(order, variant, 1, info.context.user, info.context.plugins)
 
     line = order.lines.last()
     assert order.lines.count() == lines_before + 1
@@ -118,11 +106,8 @@
         calculate_order_line_unit=Mock(return_value=price),
         get_order_line_tax_rate=Mock(return_value=0.25),
     )
-<<<<<<< HEAD
-    add_variant_to_draft_order(order, variant, 1, info.context.user, manager)
-=======
-    add_variant_to_order(order, variant, 1, manager)
->>>>>>> e558d11a
+
+    add_variant_to_order(order, variant, 1, info.context.user, manager)
 
     line = order.lines.last()
     assert order.lines.count() == lines_before + 1
@@ -146,14 +131,7 @@
 
     lines_before = order.lines.count()
     settings.LANGUAGE_CODE = "fr"
-<<<<<<< HEAD
-    add_variant_to_draft_order(
-        order, variant, 1, info.context.user, info.context.plugins
-    )
-=======
-    manager = get_plugins_manager()
-    add_variant_to_order(order, variant, 1, manager)
->>>>>>> e558d11a
+    add_variant_to_order(order, variant, 1, info.context.user, info.context.plugins)
 
     line = order.lines.last()
     assert order.lines.count() == lines_before + 1
@@ -164,50 +142,31 @@
     assert line.product_name == variant.product.name
 
 
-<<<<<<< HEAD
-def test_add_variant_to_draft_order_not_allocates_stock_for_new_variant(
+def test_add_variant_to_order_not_allocates_stock_for_new_variant(
     order_with_lines, product, info
-=======
-def test_add_variant_to_order_not_allocates_stock_for_new_variant(
-    order_with_lines, product
->>>>>>> e558d11a
 ):
     variant = product.variants.get()
     stock = Stock.objects.get(product_variant=variant)
 
     stock_before = get_quantity_allocated_for_stock(stock)
 
-<<<<<<< HEAD
-    add_variant_to_draft_order(
+    add_variant_to_order(
         order_with_lines, variant, 1, info.context.user, info.context.plugins
     )
-=======
-    add_variant_to_order(order_with_lines, variant, 1, manager)
->>>>>>> e558d11a
 
     stock.refresh_from_db()
     assert get_quantity_allocated_for_stock(stock) == stock_before
 
 
-<<<<<<< HEAD
-def test_add_variant_to_draft_order_edits_line_for_existing_variant(
-    order_with_lines, info
-):
-=======
-def test_add_variant_to_order_edits_line_for_existing_variant(order_with_lines):
->>>>>>> e558d11a
+def test_add_variant_to_order_edits_line_for_existing_variant(order_with_lines, info):
     existing_line = order_with_lines.lines.first()
     variant = existing_line.variant
     lines_before = order_with_lines.lines.count()
     line_quantity_before = existing_line.quantity
 
-<<<<<<< HEAD
-    add_variant_to_draft_order(
+    add_variant_to_order(
         order_with_lines, variant, 1, info.context.user, info.context.plugins
     )
-=======
-    add_variant_to_order(order_with_lines, variant, 1, manager)
->>>>>>> e558d11a
 
     existing_line.refresh_from_db()
     assert order_with_lines.lines.count() == lines_before
@@ -215,13 +174,8 @@
     assert existing_line.quantity == line_quantity_before + 1
 
 
-<<<<<<< HEAD
-def test_add_variant_to_draft_order_not_allocates_stock_for_existing_variant(
+def test_add_variant_to_order_not_allocates_stock_for_existing_variant(
     order_with_lines, info
-=======
-def test_add_variant_to_order_not_allocates_stock_for_existing_variant(
-    order_with_lines,
->>>>>>> e558d11a
 ):
     existing_line = order_with_lines.lines.first()
     variant = existing_line.variant
@@ -230,13 +184,9 @@
     quantity_before = existing_line.quantity
     quantity_unfulfilled_before = existing_line.quantity_unfulfilled
 
-<<<<<<< HEAD
-    add_variant_to_draft_order(
+    add_variant_to_order(
         order_with_lines, variant, 1, info.context.user, info.context.plugins
     )
-=======
-    add_variant_to_order(order_with_lines, variant, 1, manager)
->>>>>>> e558d11a
 
     stock.refresh_from_db()
     existing_line.refresh_from_db()
@@ -658,15 +608,11 @@
 
 def test_order_weight_add_more_variant(order_with_lines, info):
     variant = order_with_lines.lines.first().variant
-<<<<<<< HEAD
-    add_variant_to_draft_order(
+    add_variant_to_order(
         order_with_lines, variant, 2, info.context.user, info.context.plugins
     )
-=======
-    manager = get_plugins_manager()
-    add_variant_to_order(order_with_lines, variant, 2, manager)
->>>>>>> e558d11a
     order_with_lines.refresh_from_db()
+
     assert order_with_lines.weight == _calculate_order_weight_from_lines(
         order_with_lines
     )
@@ -674,15 +620,12 @@
 
 def test_order_weight_add_new_variant(order_with_lines, product, info):
     variant = product.variants.first()
-<<<<<<< HEAD
-    add_variant_to_draft_order(
+
+    add_variant_to_order(
         order_with_lines, variant, 2, info.context.user, info.context.plugins
     )
-=======
-    manager = get_plugins_manager()
-    add_variant_to_order(order_with_lines, variant, 2, manager)
->>>>>>> e558d11a
     order_with_lines.refresh_from_db()
+
     assert order_with_lines.weight == _calculate_order_weight_from_lines(
         order_with_lines
     )
@@ -707,14 +650,7 @@
     # Removing product should not affect order's weight
     order = order_with_lines
     variant = product.variants.first()
-<<<<<<< HEAD
-    add_variant_to_draft_order(
-        order, variant, 1, info.context.user, info.context.plugins
-    )
-=======
-    manager = get_plugins_manager()
-    add_variant_to_order(order, variant, 1, manager)
->>>>>>> e558d11a
+    add_variant_to_order(order, variant, 1, info.context.user, info.context.plugins)
     old_weight = order.get_total_weight()
 
     product.delete()
