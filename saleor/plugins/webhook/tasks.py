import json
import logging
from dataclasses import dataclass
from enum import Enum
from json import JSONDecodeError
from typing import TYPE_CHECKING, Callable, Dict, Optional, Tuple, Type
from urllib.parse import urlparse, urlunparse

import boto3
import requests
from botocore.exceptions import ClientError
from celery.exceptions import MaxRetriesExceededError
from celery.utils.log import get_task_logger
from google.cloud import pubsub_v1
from requests.exceptions import RequestException

from ...celeryconf import app
from ...core import EventDeliveryStatus
from ...core.models import EventDelivery, EventPayload
from ...core.tracing import webhooks_opentracing_trace
from ...payment import PaymentError
from ...settings import WEBHOOK_SYNC_TIMEOUT, WEBHOOK_TIMEOUT
from ...site.models import Site
from ...webhook.event_types import WebhookEventAsyncType, WebhookEventSyncType
from ...webhook.models import Webhook
from . import signature_for_payload
<<<<<<< HEAD
from .utils import parse_tax_data
=======
from .utils import (
    attempt_update,
    catch_duration_time,
    clear_successful_delivery,
    create_attempt,
    create_event_delivery_list_for_webhooks,
    delivery_update,
)
>>>>>>> 39a4c12d

if TYPE_CHECKING:
    from ...app.models import App

logger = logging.getLogger(__name__)
task_logger = get_task_logger(__name__)


class WebhookSchemes(str, Enum):
    HTTP = "http"
    HTTPS = "https"
    AWS_SQS = "awssqs"
    GOOGLE_CLOUD_PUBSUB = "gcpubsub"


@dataclass
class WebhookResponse:
    content: str
    request_headers: Optional[Dict] = None
    response_headers: Optional[Dict] = None
    status: str = EventDeliveryStatus.SUCCESS
    duration: float = 0.0


def _get_webhooks_for_event(event_type, webhooks=None):
    """Get active webhooks from the database for an event."""
    permissions = {}
    required_permission = WebhookEventAsyncType.PERMISSIONS.get(
        event_type, WebhookEventSyncType.PERMISSIONS.get(event_type)
    )
    if required_permission:
        app_label, codename = required_permission.value.split(".")
        permissions["app__permissions__content_type__app_label"] = app_label
        permissions["app__permissions__codename"] = codename

    if webhooks is None:
        webhooks = Webhook.objects.all()

    webhooks = webhooks.filter(
        is_active=True,
        app__is_active=True,
        events__event_type__in=[event_type, WebhookEventAsyncType.ANY],
        **permissions,
    )
    webhooks = webhooks.select_related("app").prefetch_related(
        "app__permissions__content_type"
    )
    return webhooks


def trigger_webhooks_async(data, event_type):
    payload = EventPayload.objects.create(payload=data)
    webhooks = _get_webhooks_for_event(event_type)
    deliveries = create_event_delivery_list_for_webhooks(
        webhooks=webhooks,
        event_payload=payload,
        event_type=event_type,
    )
    for delivery in deliveries:
        send_webhook_request_async.delay(delivery.id)


def trigger_webhook_sync(event_type: str, data: str, app: "App"):
    """Send a synchronous payment webhook request."""
    webhooks = _get_webhooks_for_event(event_type, app.webhooks.all())
    webhook = webhooks.first()
    event_payload = EventPayload.objects.create(payload=data)
    delivery = EventDelivery.objects.create(
        status=EventDeliveryStatus.PENDING,
        event_type=event_type,
        payload=event_payload,
        webhook=webhook,
    )
    if not webhooks:
        raise PaymentError(f"No payment webhook found for event: {event_type}.")

<<<<<<< HEAD
    return send_webhook_request_sync(
        app.name, webhook.pk, webhook.target_url, webhook.secret_key, event_type, data
    )
=======
    return send_webhook_request_sync(app.name, delivery)
>>>>>>> 39a4c12d


def trigger_tax_webhook_sync(event_type: str, data: str):
    """Send a synchronous tax webhook request."""
    webhooks = _get_webhooks_for_event(event_type)
    for webhook in webhooks:
        response_data = send_webhook_request_sync(
            webhook.app.name,
            webhook.pk,
            webhook.target_url,
            webhook.secret_key,
            event_type,
            data,
        )
        tax_data = parse_tax_data(response_data)
        if tax_data:
            return tax_data
    return None


def send_webhook_using_http(
    target_url, message, domain, signature, event_type, timeout=WEBHOOK_TIMEOUT
):
    """Send a webhook request using http / https protocol.

    :param target_url: Target URL request will be sent to.
    :param message: Payload that will be used.
    :param domain: Current site domain.
    :param signature: Webhook secret key checksum.
    :param event_type: Webhook event type.
    :param timeout: Request timeout.

    :return: WebhookResponse object.
    """
    headers = {
        "Content-Type": "application/json",
        # X- headers will be deprecated in Saleor 4.0, proper headers are without X-
        "X-Saleor-Event": event_type,
        "X-Saleor-Domain": domain,
        "X-Saleor-Signature": signature,
        "Saleor-Event": event_type,
        "Saleor-Domain": domain,
        "Saleor-Signature": signature,
    }

    response = requests.post(target_url, data=message, headers=headers, timeout=timeout)
    return WebhookResponse(
        content=response.text,
        request_headers=headers,
        response_headers=dict(response.headers),
        duration=response.elapsed.total_seconds(),
        status=(
            EventDeliveryStatus.SUCCESS if response.ok else EventDeliveryStatus.FAILED
        ),
    )


def send_webhook_using_aws_sqs(target_url, message, domain, signature, event_type):
    parts = urlparse(target_url)
    region = "us-east-1"
    hostname_parts = parts.hostname.split(".")
    if len(hostname_parts) == 4 and hostname_parts[0] == "sqs":
        region = hostname_parts[1]
    client = boto3.client(
        "sqs",
        region_name=region,
        aws_access_key_id=parts.username,
        aws_secret_access_key=parts.password,
    )
    queue_url = urlunparse(
        ("https", parts.hostname, parts.path, parts.params, parts.query, parts.fragment)
    )
    is_fifo = parts.path.endswith(".fifo")

    msg_attributes = {
        "SaleorDomain": {"DataType": "String", "StringValue": domain},
        "EventType": {"DataType": "String", "StringValue": event_type},
    }
    if signature:
        msg_attributes["Signature"] = {"DataType": "String", "StringValue": signature}

    message_kwargs = {
        "QueueUrl": queue_url,
        "MessageAttributes": msg_attributes,
        "MessageBody": message.decode("utf-8"),
    }
    if is_fifo:
        message_kwargs["MessageGroupId"] = domain
    with catch_duration_time() as duration:
        response = client.send_message(**message_kwargs)
        return WebhookResponse(content=response, duration=duration())


def send_webhook_using_google_cloud_pubsub(
    target_url, message, domain, signature, event_type
):
    parts = urlparse(target_url)
    client = pubsub_v1.PublisherClient()
    topic_name = parts.path[1:]  # drop the leading slash
    with catch_duration_time() as duration:
        future = client.publish(
            topic_name,
            message,
            saleorDomain=domain,
            eventType=event_type,
            signature=signature,
        )
        response_duration = duration()
        response = future.result()
        return WebhookResponse(content=response, duration=response_duration)


def send_webhook_using_scheme_method(
    target_url, domain, secret, event_type, data
) -> WebhookResponse:
    parts = urlparse(target_url)
    message = data.encode("utf-8")
    signature = signature_for_payload(message, secret)
    scheme_matrix: Dict[
        WebhookSchemes, Tuple[Callable, Tuple[Type[Exception], ...]]
    ] = {
        WebhookSchemes.HTTP: (send_webhook_using_http, (RequestException,)),
        WebhookSchemes.HTTPS: (send_webhook_using_http, (RequestException,)),
        WebhookSchemes.AWS_SQS: (send_webhook_using_aws_sqs, (ClientError,)),
        WebhookSchemes.GOOGLE_CLOUD_PUBSUB: (
            send_webhook_using_google_cloud_pubsub,
            (pubsub_v1.publisher.exceptions.MessageTooLargeError, RuntimeError),
        ),
    }
    if method := scheme_matrix.get(parts.scheme.lower()):
        send_method, send_exception = method
        try:
            return send_method(
                target_url,
                message,
                domain,
                signature,
                event_type,
            )
        except send_exception as e:
            return WebhookResponse(content=str(e), status=EventDeliveryStatus.FAILED)
    raise ValueError("Unknown webhook scheme: %r" % (parts.scheme,))


@app.task(
    bind=True,
    retry_backoff=10,
    retry_kwargs={"max_retries": 5},
)
def send_webhook_request_async(self, event_delivery_id):
    try:
        delivery = EventDelivery.objects.select_related("payload", "webhook__app").get(
            id=event_delivery_id
        )
    except EventDelivery.DoesNotExist:
        logger.error("Event delivery id: %r not found", event_delivery_id)
        return
    data = delivery.payload.payload
    webhook = delivery.webhook
    domain = Site.objects.get_current().domain
    attempt = create_attempt(delivery, self.request.id)
    delivery_status = EventDeliveryStatus.SUCCESS
    try:
        with webhooks_opentracing_trace(
            delivery.event_type, domain, app_name=webhook.app.name
        ):
            response = send_webhook_using_scheme_method(
                webhook.target_url,
                domain,
                webhook.secret_key,
                delivery.event_type,
                data,
            )
        attempt_update(attempt, response)
        if response.status == EventDeliveryStatus.FAILED:
            task_logger.info(
                "[Webhook ID: %r] Failed request to %r: %r for event: %r."
                " Delivery attempt id: %r",
                webhook.id,
                webhook.target_url,
                response.content,
                delivery.event_type,
                attempt.id,
            )
            try:
                countdown = self.retry_backoff * (2 ** self.request.retries)
                self.retry(countdown=countdown, **self.retry_kwargs)
            except MaxRetriesExceededError:
                task_logger.warning(
                    "[Webhook ID: %r] Failed request to %r: exceeded retry limit."
                    "Delivery id: %r",
                    webhook.id,
                    webhook.target_url,
                    delivery.id,
                )
                delivery_status = EventDeliveryStatus.FAILED
        delivery_update(delivery, delivery_status)
        task_logger.info(
            "[Webhook ID:%r] Payload sent to %r for event %r. Delivery id: %r",
            webhook.id,
            webhook.target_url,
            delivery.event_type,
            delivery.id,
        )
    except ValueError as e:
        response = WebhookResponse(content=str(e), status=EventDeliveryStatus.FAILED)
        attempt_update(attempt, response)
        delivery_update(delivery=delivery, status=EventDeliveryStatus.FAILED)
    clear_successful_delivery(delivery)


def send_webhook_request_sync(app_name, delivery):
    event_payload = delivery.payload
    data = event_payload.payload
    webhook = delivery.webhook
    parts = urlparse(webhook.target_url)
    domain = Site.objects.get_current().domain
    message = data.encode("utf-8")
    signature = signature_for_payload(message, webhook.secret_key)

    response = WebhookResponse(content="")
    response_data = None
    if parts.scheme.lower() in [WebhookSchemes.HTTP, WebhookSchemes.HTTPS]:
        logger.debug(
            "[Webhook] Sending payload to %r for event %r.",
            webhook.target_url,
            delivery.event_type,
        )
        attempt = create_attempt(delivery=delivery, task_id=None)
        try:
            with webhooks_opentracing_trace(
                delivery.event_type, domain, sync=True, app_name=app_name
            ):
                response = send_webhook_using_http(
                    webhook.target_url,
                    message,
                    domain,
                    signature,
                    delivery.event_type,
                    timeout=WEBHOOK_SYNC_TIMEOUT,
                )
                response_data = json.loads(response.content)
        except RequestException as e:
            logger.warning(
                "[Webhook] Failed request to %r: %r. "
                "ID of failed DeliveryAttempt: %r . ",
                webhook.target_url,
                e,
                attempt.id,
            )
            response.status = EventDeliveryStatus.FAILED
            response.content = e.response

        except JSONDecodeError as e:
            logger.warning(
                "[Webhook] Failed parsing JSON response from %r: %r."
                "ID of failed DeliveryAttempt: %r . ",
                webhook.target_url,
                e,
                attempt.id,
            )
            response.status = EventDeliveryStatus.FAILED
            response.content = e.msg
        else:
            logger.debug(
                "[Webhook] Success response from %r."
                "Succesfull DeliveryAttempt id: %r",
                webhook.target_url,
                attempt.id,
            )

        attempt_update(attempt, response)
    else:
        delivery_update(delivery, EventDeliveryStatus.FAILED)
        raise ValueError("Unknown webhook scheme: %r" % (parts.scheme,))
    delivery_update(delivery, response.status)
    clear_successful_delivery(delivery)
    return response_data


# DEPRECATED
# to be removed in task: #1q2x7xw
@app.task(compression="zlib")
def trigger_webhooks_for_event(event_type, data):
    """Send a webhook request for an event as an async task."""
    webhooks = _get_webhooks_for_event(event_type)
    for webhook in webhooks:
        send_webhook_request.delay(
            webhook.app.name,
            webhook.pk,
            webhook.target_url,
            webhook.secret_key,
            event_type,
            data,
        )


# to be removed in task: #1q2x7xw
@app.task(
    bind=True,
    retry_backoff=10,
    retry_kwargs={"max_retries": 5},
    compression="zlib",
)
def send_webhook_request(
    self, app_name, webhook_id, target_url, secret, event_type, data
):
    parts = urlparse(target_url)
    domain = Site.objects.get_current().domain
    message = data.encode("utf-8")
    signature = signature_for_payload(message, secret)

    scheme_matrix = {
        WebhookSchemes.HTTP: (send_webhook_using_http, RequestException),
        WebhookSchemes.HTTPS: (send_webhook_using_http, RequestException),
        WebhookSchemes.AWS_SQS: (send_webhook_using_aws_sqs, ClientError),
        WebhookSchemes.GOOGLE_CLOUD_PUBSUB: (
            send_webhook_using_google_cloud_pubsub,
            pubsub_v1.publisher.exceptions.MessageTooLargeError,
        ),
    }

    if methods := scheme_matrix.get(parts.scheme.lower()):
        send_method, send_exception = methods
        try:
            with webhooks_opentracing_trace(event_type, domain, app_name=app_name):
                send_method(target_url, message, domain, signature, event_type)
        except send_exception as e:
            task_logger.info("[Webhook] Failed request to %r: %r.", target_url, e)
            try:
                countdown = self.retry_backoff * (2 ** self.request.retries)
                self.retry(countdown=countdown, **self.retry_kwargs)
            except MaxRetriesExceededError:
                task_logger.warning(
                    "[Webhook] Failed request to %r: exceeded retry limit.",
                    target_url,
                )
        task_logger.info(
            "[Webhook ID:%r] Payload sent to %r for event %r",
            webhook_id,
            target_url,
            event_type,
        )
    else:
<<<<<<< HEAD
        raise ValueError("Unknown webhook scheme: %r" % (parts.scheme,))


def send_webhook_request_sync(
    app_name, webhook_id, target_url, secret, event_type, data: str
):
    parts = urlparse(target_url)
    domain = Site.objects.get_current().domain
    message = data.encode("utf-8")
    signature = signature_for_payload(message, secret)

    response_data = None
    if parts.scheme.lower() in [WebhookSchemes.HTTP, WebhookSchemes.HTTPS]:
        logger.debug(
            "[Webhook ID:%r] Sending payload to %r for event %r.",
            webhook_id,
            target_url,
            event_type,
        )
        try:
            with webhooks_opentracing_trace(
                event_type, domain, sync=True, app_name=app_name
            ):
                response = send_webhook_using_http(
                    target_url,
                    message,
                    domain,
                    signature,
                    event_type,
                    timeout=WEBHOOK_SYNC_TIMEOUT,
                )
                response_data = response.json()
        except RequestException as e:
            logger.warning(
                "[Webhook ID:%r] Failed request to %r: %r.", webhook_id, target_url, e
            )
        except JSONDecodeError as e:
            logger.warning(
                "[Webhook ID:%r] Failed parsing JSON response from %r: %r.",
                webhook_id,
                target_url,
                e,
            )
            logger.warning(
                "[Webhook ID:%r] Failed request to %r: %r.", webhook_id, target_url, e
            )
        else:
            logger.debug(
                "[Webhook ID:%r] Success response from %r.", webhook_id, target_url
            )
    else:
        raise ValueError("Unknown webhook scheme: %r" % (parts.scheme,))
    return response_data
=======
        raise ValueError("Unknown webhook scheme: %r" % (parts.scheme,))
>>>>>>> 39a4c12d
<|MERGE_RESOLUTION|>--- conflicted
+++ resolved
@@ -24,9 +24,6 @@
 from ...webhook.event_types import WebhookEventAsyncType, WebhookEventSyncType
 from ...webhook.models import Webhook
 from . import signature_for_payload
-<<<<<<< HEAD
-from .utils import parse_tax_data
-=======
 from .utils import (
     attempt_update,
     catch_duration_time,
@@ -34,8 +31,8 @@
     create_attempt,
     create_event_delivery_list_for_webhooks,
     delivery_update,
+    parse_tax_data,
 )
->>>>>>> 39a4c12d
 
 if TYPE_CHECKING:
     from ...app.models import App
@@ -112,27 +109,21 @@
     if not webhooks:
         raise PaymentError(f"No payment webhook found for event: {event_type}.")
 
-<<<<<<< HEAD
-    return send_webhook_request_sync(
-        app.name, webhook.pk, webhook.target_url, webhook.secret_key, event_type, data
-    )
-=======
     return send_webhook_request_sync(app.name, delivery)
->>>>>>> 39a4c12d
 
 
 def trigger_tax_webhook_sync(event_type: str, data: str):
     """Send a synchronous tax webhook request."""
     webhooks = _get_webhooks_for_event(event_type)
+    event_payload = EventPayload.objects.create(payload=data)
     for webhook in webhooks:
-        response_data = send_webhook_request_sync(
-            webhook.app.name,
-            webhook.pk,
-            webhook.target_url,
-            webhook.secret_key,
-            event_type,
-            data,
-        )
+        delivery = EventDelivery.objects.create(
+            status=EventDeliveryStatus.PENDING,
+            event_type=event_type,
+            payload=event_payload,
+            webhook=webhook,
+        )
+        response_data = send_webhook_request_sync(webhook.app.name, delivery)
         tax_data = parse_tax_data(response_data)
         if tax_data:
             return tax_data
@@ -463,60 +454,4 @@
             event_type,
         )
     else:
-<<<<<<< HEAD
-        raise ValueError("Unknown webhook scheme: %r" % (parts.scheme,))
-
-
-def send_webhook_request_sync(
-    app_name, webhook_id, target_url, secret, event_type, data: str
-):
-    parts = urlparse(target_url)
-    domain = Site.objects.get_current().domain
-    message = data.encode("utf-8")
-    signature = signature_for_payload(message, secret)
-
-    response_data = None
-    if parts.scheme.lower() in [WebhookSchemes.HTTP, WebhookSchemes.HTTPS]:
-        logger.debug(
-            "[Webhook ID:%r] Sending payload to %r for event %r.",
-            webhook_id,
-            target_url,
-            event_type,
-        )
-        try:
-            with webhooks_opentracing_trace(
-                event_type, domain, sync=True, app_name=app_name
-            ):
-                response = send_webhook_using_http(
-                    target_url,
-                    message,
-                    domain,
-                    signature,
-                    event_type,
-                    timeout=WEBHOOK_SYNC_TIMEOUT,
-                )
-                response_data = response.json()
-        except RequestException as e:
-            logger.warning(
-                "[Webhook ID:%r] Failed request to %r: %r.", webhook_id, target_url, e
-            )
-        except JSONDecodeError as e:
-            logger.warning(
-                "[Webhook ID:%r] Failed parsing JSON response from %r: %r.",
-                webhook_id,
-                target_url,
-                e,
-            )
-            logger.warning(
-                "[Webhook ID:%r] Failed request to %r: %r.", webhook_id, target_url, e
-            )
-        else:
-            logger.debug(
-                "[Webhook ID:%r] Success response from %r.", webhook_id, target_url
-            )
-    else:
-        raise ValueError("Unknown webhook scheme: %r" % (parts.scheme,))
-    return response_data
-=======
-        raise ValueError("Unknown webhook scheme: %r" % (parts.scheme,))
->>>>>>> 39a4c12d
+        raise ValueError("Unknown webhook scheme: %r" % (parts.scheme,))