--- conflicted
+++ resolved
@@ -29,16 +29,11 @@
 )
 from ..base_plugin import BasePlugin
 from .tasks import (
-<<<<<<< HEAD
+    _get_webhooks_for_event,
+    send_webhook_request_async,
     trigger_tax_webhook_sync,
     trigger_webhook_sync,
-    trigger_webhooks_for_event,
-=======
-    _get_webhooks_for_event,
-    send_webhook_request_async,
-    trigger_webhook_sync,
     trigger_webhooks_async,
->>>>>>> 39a4c12d
 )
 from .utils import (
     delivery_update,
@@ -523,14 +518,16 @@
     ) -> Optional["TaxData"]:
         payload = generate_checkout_payload(checkout)
         return trigger_tax_webhook_sync(
-            WebhookEventType.CHECKOUT_CALCULATE_TAXES, payload
+            WebhookEventSyncType.CHECKOUT_CALCULATE_TAXES, payload
         )
 
     def get_taxes_for_order(
         self, order: "Order", previous_value
     ) -> Optional["TaxData"]:
         payload = generate_order_payload(order)
-        return trigger_tax_webhook_sync(WebhookEventType.ORDER_CALCULATE_TAXES, payload)
+        return trigger_tax_webhook_sync(
+            WebhookEventSyncType.ORDER_CALCULATE_TAXES, payload
+        )
 
     def get_shipping_methods_for_checkout(
         self, checkout: "Checkout", previous_value: Any
