import json
import logging
from typing import TYPE_CHECKING, Any, List, Optional, Union

from ...app.models import App
from ...core import EventDeliveryStatus
from ...core.models import EventDelivery
from ...core.notify_events import NotifyEventType
from ...core.utils.json_serializer import CustomJsonEncoder
from ...payment import PaymentError, TransactionKind
from ...webhook.event_types import WebhookEventAsyncType, WebhookEventSyncType
from ...webhook.payloads import (
    generate_checkout_payload,
    generate_customer_payload,
    generate_fulfillment_payload,
    generate_invoice_payload,
    generate_list_gateways_payload,
    generate_meta,
    generate_order_payload,
    generate_page_payload,
    generate_payment_payload,
    generate_product_deleted_payload,
    generate_product_payload,
    generate_product_variant_payload,
    generate_product_variant_with_stock_payload,
    generate_requestor,
    generate_sale_payload,
    generate_translation_payload,
)
from ..base_plugin import BasePlugin
from .tasks import (
    _get_webhooks_for_event,
    send_webhook_request_async,
    trigger_tax_webhook_sync,
    trigger_webhook_sync,
    trigger_webhooks_async,
)
from .utils import (
    delivery_update,
    from_payment_app_id,
    parse_list_payment_gateways_response,
    parse_list_shipping_methods_response,
    parse_payment_action_response,
    parse_tax_codes,
    parse_tax_data,
)

if TYPE_CHECKING:
    from ...account.models import User
    from ...checkout.models import Checkout
    from ...core.taxes import TaxData, TaxType
    from ...discount.models import Sale
    from ...graphql.discount.mutations import NodeCatalogueInfo
    from ...invoice.models import Invoice
    from ...order.models import Fulfillment, Order
    from ...page.models import Page
    from ...payment.interface import GatewayResponse, PaymentData, PaymentGateway
    from ...product.models import Product, ProductVariant
    from ...shipping.interface import ShippingMethodData
    from ...translation.models import Translation
    from ...warehouse.models import Stock


logger = logging.getLogger(__name__)


class WebhookPlugin(BasePlugin):
    PLUGIN_ID = "mirumee.webhooks"
    PLUGIN_NAME = "Webhooks"
    DEFAULT_ACTIVE = True
    CONFIGURATION_PER_CHANNEL = False

    @classmethod
    def check_plugin_id(cls, plugin_id: str) -> bool:
        is_webhook_plugin = super().check_plugin_id(plugin_id)
        if not is_webhook_plugin:
            payment_app_data = from_payment_app_id(plugin_id)
            return payment_app_data is not None
        return is_webhook_plugin

    def __init__(self, *args, **kwargs):
        super().__init__(*args, **kwargs)
        self.active = True

    def order_created(self, order: "Order", previous_value: Any) -> Any:
        if not self.active:
            return previous_value
        order_data = generate_order_payload(order, self.requestor)
        trigger_webhooks_async(order_data, WebhookEventAsyncType.ORDER_CREATED)

    def order_confirmed(self, order: "Order", previous_value: Any) -> Any:
        if not self.active:
            return previous_value
        order_data = generate_order_payload(order, self.requestor)
        trigger_webhooks_async(order_data, WebhookEventAsyncType.ORDER_CONFIRMED)

    def order_fully_paid(self, order: "Order", previous_value: Any) -> Any:
        if not self.active:
            return previous_value
        order_data = generate_order_payload(order, self.requestor)
        trigger_webhooks_async(order_data, WebhookEventAsyncType.ORDER_FULLY_PAID)

    def order_updated(self, order: "Order", previous_value: Any) -> Any:
        if not self.active:
            return previous_value
        order_data = generate_order_payload(order, self.requestor)
        trigger_webhooks_async(order_data, WebhookEventAsyncType.ORDER_UPDATED)

    def sale_created(
        self, sale: "Sale", current_catalogue: "NodeCatalogueInfo", previous_value: Any
    ) -> Any:
        if not self.active:
            return previous_value
        sale_data = generate_sale_payload(
            sale,
            previous_catalogue=None,
            current_catalogue=current_catalogue,
            requestor=self.requestor,
        )
        trigger_webhooks_async(sale_data, WebhookEventAsyncType.SALE_CREATED)

    def sale_updated(
        self,
        sale: "Sale",
        previous_catalogue: "NodeCatalogueInfo",
        current_catalogue: "NodeCatalogueInfo",
        previous_value: Any,
    ) -> Any:
        if not self.active:
            return previous_value
        sale_data = generate_sale_payload(
            sale, previous_catalogue, current_catalogue, self.requestor
        )
        trigger_webhooks_async(sale_data, WebhookEventAsyncType.SALE_UPDATED)

    def sale_deleted(
        self, sale: "Sale", previous_catalogue: "NodeCatalogueInfo", previous_value: Any
    ) -> Any:
        if not self.active:
            return previous_value
        sale_data = generate_sale_payload(
            sale, previous_catalogue=previous_catalogue, requestor=self.requestor
        )
        trigger_webhooks_async(sale_data, WebhookEventAsyncType.SALE_DELETED)

    def invoice_request(
        self,
        order: "Order",
        invoice: "Invoice",
        number: Optional[str],
        previous_value: Any,
    ) -> Any:
        if not self.active:
            return previous_value
        invoice_data = generate_invoice_payload(invoice, self.requestor)
        trigger_webhooks_async(invoice_data, WebhookEventAsyncType.INVOICE_REQUESTED)

    def invoice_delete(self, invoice: "Invoice", previous_value: Any):
        if not self.active:
            return previous_value
        invoice_data = generate_invoice_payload(invoice, self.requestor)
        trigger_webhooks_async(invoice_data, WebhookEventAsyncType.INVOICE_DELETED)

    def invoice_sent(self, invoice: "Invoice", email: str, previous_value: Any) -> Any:
        if not self.active:
            return previous_value
        invoice_data = generate_invoice_payload(invoice, self.requestor)
        trigger_webhooks_async(invoice_data, WebhookEventAsyncType.INVOICE_SENT)

    def order_cancelled(self, order: "Order", previous_value: Any) -> Any:
        if not self.active:
            return previous_value
        order_data = generate_order_payload(order, self.requestor)
        trigger_webhooks_async(order_data, WebhookEventAsyncType.ORDER_CANCELLED)

    def order_fulfilled(self, order: "Order", previous_value: Any) -> Any:
        if not self.active:
            return previous_value
        order_data = generate_order_payload(order, self.requestor)
        trigger_webhooks_async(order_data, WebhookEventAsyncType.ORDER_FULFILLED)

    def draft_order_created(self, order: "Order", previous_value: Any) -> Any:
        if not self.active:
            return previous_value
        order_data = generate_order_payload(order, self.requestor)
        trigger_webhooks_async(order_data, WebhookEventAsyncType.DRAFT_ORDER_CREATED)

    def draft_order_updated(self, order: "Order", previous_value: Any) -> Any:
        if not self.active:
            return previous_value
        order_data = generate_order_payload(order, self.requestor)
        trigger_webhooks_async(order_data, WebhookEventAsyncType.DRAFT_ORDER_UPDATED)

    def draft_order_deleted(self, order: "Order", previous_value: Any) -> Any:
        if not self.active:
            return previous_value
        order_data = generate_order_payload(order, self.requestor)
        trigger_webhooks_async(order_data, WebhookEventAsyncType.DRAFT_ORDER_DELETED)

    def fulfillment_created(self, fulfillment: "Fulfillment", previous_value):
        if not self.active:
            return previous_value
        fulfillment_data = generate_fulfillment_payload(fulfillment, self.requestor)
        trigger_webhooks_async(
            fulfillment_data, WebhookEventAsyncType.FULFILLMENT_CREATED
        )

    def fulfillment_canceled(self, fulfillment: "Fulfillment", previous_value):
        if not self.active:
            return previous_value
        fulfillment_data = generate_fulfillment_payload(fulfillment, self.requestor)
        trigger_webhooks_async(
            fulfillment_data, WebhookEventAsyncType.FULFILLMENT_CANCELED
        )

    def customer_created(self, customer: "User", previous_value: Any) -> Any:
        if not self.active:
            return previous_value
        customer_data = generate_customer_payload(customer, self.requestor)
        trigger_webhooks_async(customer_data, WebhookEventAsyncType.CUSTOMER_CREATED)

    def customer_updated(self, customer: "User", previous_value: Any) -> Any:
        if not self.active:
            return previous_value
        customer_data = generate_customer_payload(customer, self.requestor)
        trigger_webhooks_async(customer_data, WebhookEventAsyncType.CUSTOMER_UPDATED)

    def product_created(self, product: "Product", previous_value: Any) -> Any:
        if not self.active:
            return previous_value
        product_data = generate_product_payload(product, self.requestor)
        trigger_webhooks_async(product_data, WebhookEventAsyncType.PRODUCT_CREATED)

    def product_updated(self, product: "Product", previous_value: Any) -> Any:
        if not self.active:
            return previous_value
        product_data = generate_product_payload(product, self.requestor)
        trigger_webhooks_async(product_data, WebhookEventAsyncType.PRODUCT_UPDATED)

    def product_deleted(
        self, product: "Product", variants: List[int], previous_value: Any
    ) -> Any:
        if not self.active:
            return previous_value
        product_data = generate_product_deleted_payload(
            product, variants, self.requestor
        )
        trigger_webhooks_async(product_data, WebhookEventAsyncType.PRODUCT_DELETED)

    def product_variant_created(
        self, product_variant: "ProductVariant", previous_value: Any
    ) -> Any:
        if not self.active:
            return previous_value

        product_variant_data = generate_product_variant_payload(
            [product_variant], self.requestor
        )
        trigger_webhooks_async(
            product_variant_data, WebhookEventAsyncType.PRODUCT_VARIANT_CREATED
        )

    def product_variant_updated(
        self, product_variant: "ProductVariant", previous_value: Any
    ) -> Any:
        if not self.active:
            return previous_value
        product_variant_data = generate_product_variant_payload(
            [product_variant], self.requestor
        )
        trigger_webhooks_async(
            product_variant_data, WebhookEventAsyncType.PRODUCT_VARIANT_UPDATED
        )

    def product_variant_deleted(
        self, product_variant: "ProductVariant", previous_value: Any
    ) -> Any:
        if not self.active:
            return previous_value
        product_variant_data = generate_product_variant_payload(
            [product_variant], self.requestor
        )
        trigger_webhooks_async(
            product_variant_data, WebhookEventAsyncType.PRODUCT_VARIANT_DELETED
        )

    def product_variant_out_of_stock(self, stock: "Stock", previous_value: Any) -> Any:
        if not self.active:
            return previous_value
        product_variant_data = generate_product_variant_with_stock_payload([stock])
        trigger_webhooks_async(
            product_variant_data, WebhookEventAsyncType.PRODUCT_VARIANT_OUT_OF_STOCK
        )

    def product_variant_back_in_stock(self, stock: "Stock", previous_value: Any) -> Any:
        if not self.active:
            return previous_value
        product_variant_data = generate_product_variant_with_stock_payload(
            [stock], self.requestor
        )
        trigger_webhooks_async(
            product_variant_data, WebhookEventAsyncType.PRODUCT_VARIANT_BACK_IN_STOCK
        )

    def checkout_created(self, checkout: "Checkout", previous_value: Any) -> Any:
        if not self.active:
            return previous_value
        checkout_data = generate_checkout_payload(checkout, self.requestor)
        trigger_webhooks_async(checkout_data, WebhookEventAsyncType.CHECKOUT_CREATED)

    def checkout_updated(self, checkout: "Checkout", previous_value: Any) -> Any:
        if not self.active:
            return previous_value
        checkout_data = generate_checkout_payload(checkout, self.requestor)
        trigger_webhooks_async(checkout_data, WebhookEventAsyncType.CHECKOUT_UPDATED)

    def notify(
        self, event: Union[NotifyEventType, str], payload: dict, previous_value
    ) -> Any:
        if not self.active:
            return previous_value

        notify_user_event = WebhookEventAsyncType.NOTIFY_USER
        data = {
            "notify_event": event,
            "payload": payload,
            "meta": generate_meta(requestor_data=generate_requestor(self.requestor)),
        }

        if event not in NotifyEventType.CHOICES:
            logger.info(
                f"Webhook {notify_user_event} triggered for {event} notify event."
            )

        trigger_webhooks_async(
            json.dumps(data, cls=CustomJsonEncoder), WebhookEventAsyncType.NOTIFY_USER
        )

    def page_created(self, page: "Page", previous_value: Any) -> Any:
        if not self.active:
            return previous_value
        page_data = generate_page_payload(page, self.requestor)
        trigger_webhooks_async(page_data, WebhookEventAsyncType.PAGE_CREATED)

    def page_updated(self, page: "Page", previous_value: Any) -> Any:
        if not self.active:
            return previous_value
        page_data = generate_page_payload(page, self.requestor)
        trigger_webhooks_async(page_data, WebhookEventAsyncType.PAGE_UPDATED)

    def page_deleted(self, page: "Page", previous_value: Any) -> Any:
        if not self.active:
            return previous_value
        page_data = generate_page_payload(page, self.requestor)
        trigger_webhooks_async(page_data, WebhookEventAsyncType.PAGE_DELETED)

    def translation_created(self, translation: "Translation", previous_value: Any):
        if not self.active:
            return previous_value
        translation_data = generate_translation_payload(translation, self.requestor)
        trigger_webhooks_async(
            translation_data, WebhookEventAsyncType.TRANSLATION_CREATED
        )

    def translation_updated(self, translation: "Translation", previous_value: Any):
        if not self.active:
            return previous_value
        translation_data = generate_translation_payload(translation, self.requestor)
        trigger_webhooks_async(
            translation_data, WebhookEventAsyncType.TRANSLATION_UPDATED
        )

    def event_delivery_retry(self, delivery: "EventDelivery", previous_value: Any):
        if not self.active:
            return previous_value
        delivery_update(delivery, status=EventDeliveryStatus.PENDING)
        send_webhook_request_async.delay(delivery.pk)

    def __run_payment_webhook(
        self,
        event_type: str,
        transaction_kind: str,
        payment_information: "PaymentData",
        previous_value,
        **kwargs
    ) -> "GatewayResponse":
        if not self.active:
            return previous_value

        app = None
        payment_app_data = from_payment_app_id(payment_information.gateway)

        if payment_app_data is not None:
            app = (
                App.objects.for_event_type(event_type)
                .filter(pk=payment_app_data.app_pk)
                .first()
            )

        if not app:
            logger.warning(
                "Payment webhook for event %r failed - no active app found: %r",
                event_type,
                payment_information.gateway,
            )
            raise PaymentError(
                f"Payment method {payment_information.gateway} is not available: "
                "app not found."
            )

        webhook_payload = generate_payment_payload(payment_information)
        response_data = trigger_webhook_sync(event_type, webhook_payload, app)
        if response_data is None:
            raise PaymentError(
                f"Payment method {payment_information.gateway} is not available: "
                "no response from the app."
            )

        return parse_payment_action_response(
            payment_information, response_data, transaction_kind
        )

    def token_is_required_as_payment_input(self, previous_value):
        return False

    def get_payment_gateways(
        self,
        currency: Optional[str],
        checkout: Optional["Checkout"],
        previous_value,
        **kwargs
    ) -> List["PaymentGateway"]:
        gateways = []
        apps = App.objects.for_event_type(
            WebhookEventSyncType.PAYMENT_LIST_GATEWAYS
        ).prefetch_related("webhooks")
        for app in apps:
            response_data = trigger_webhook_sync(
                event_type=WebhookEventSyncType.PAYMENT_LIST_GATEWAYS,
                data=generate_list_gateways_payload(currency, checkout),
                app=app,
            )
            if response_data:
                app_gateways = parse_list_payment_gateways_response(response_data, app)
                if currency:
                    app_gateways = [
                        gtw for gtw in app_gateways if currency in gtw.currencies
                    ]
                gateways.extend(app_gateways)
        return gateways

    def authorize_payment(
        self, payment_information: "PaymentData", previous_value, **kwargs
    ) -> "GatewayResponse":
        return self.__run_payment_webhook(
            WebhookEventSyncType.PAYMENT_AUTHORIZE,
            TransactionKind.AUTH,
            payment_information,
            previous_value,
            **kwargs,
        )

    def capture_payment(
        self, payment_information: "PaymentData", previous_value, **kwargs
    ) -> "GatewayResponse":
        return self.__run_payment_webhook(
            WebhookEventSyncType.PAYMENT_CAPTURE,
            TransactionKind.CAPTURE,
            payment_information,
            previous_value,
            **kwargs,
        )

    def refund_payment(
        self, payment_information: "PaymentData", previous_value, **kwargs
    ) -> "GatewayResponse":
        return self.__run_payment_webhook(
            WebhookEventSyncType.PAYMENT_REFUND,
            TransactionKind.REFUND,
            payment_information,
            previous_value,
            **kwargs,
        )

    def void_payment(
        self, payment_information: "PaymentData", previous_value, **kwargs
    ) -> "GatewayResponse":
        return self.__run_payment_webhook(
            WebhookEventSyncType.PAYMENT_VOID,
            TransactionKind.VOID,
            payment_information,
            previous_value,
            **kwargs,
        )

    def confirm_payment(
        self, payment_information: "PaymentData", previous_value, **kwargs
    ) -> "GatewayResponse":
        return self.__run_payment_webhook(
            WebhookEventSyncType.PAYMENT_CONFIRM,
            TransactionKind.CONFIRM,
            payment_information,
            previous_value,
            **kwargs,
        )

    def process_payment(
        self, payment_information: "PaymentData", previous_value, **kwargs
    ) -> "GatewayResponse":
        return self.__run_payment_webhook(
            WebhookEventSyncType.PAYMENT_PROCESS,
            TransactionKind.CAPTURE,
            payment_information,
            previous_value,
            **kwargs,
        )

    def get_taxes_for_checkout(
        self, checkout: "Checkout", previous_value
    ) -> Optional["TaxData"]:
        payload = generate_checkout_payload(checkout, self.requestor)
        return trigger_tax_webhook_sync(
<<<<<<< HEAD
            WebhookEventType.CHECKOUT_CALCULATE_TAXES, payload, parse_tax_data
=======
            WebhookEventSyncType.CHECKOUT_CALCULATE_TAXES, payload
>>>>>>> e5eeb23e
        )

    def get_taxes_for_order(
        self, order: "Order", previous_value
    ) -> Optional["TaxData"]:
<<<<<<< HEAD
        payload = generate_order_payload(order, self.requestor)
        return trigger_tax_webhook_sync(
            WebhookEventType.ORDER_CALCULATE_TAXES, payload, parse_tax_data
=======
        payload = generate_order_payload(order)
        return trigger_tax_webhook_sync(
            WebhookEventSyncType.ORDER_CALCULATE_TAXES, payload
>>>>>>> e5eeb23e
        )

    def get_shipping_methods_for_checkout(
        self, checkout: "Checkout", previous_value: Any
    ) -> List["ShippingMethodData"]:
        methods = []
        apps = App.objects.for_event_type(
            WebhookEventSyncType.SHIPPING_LIST_METHODS_FOR_CHECKOUT
        ).prefetch_related("webhooks")
        if apps:
            payload = generate_checkout_payload(checkout, self.requestor)
            for app in apps:
                response_data = trigger_webhook_sync(
                    event_type=WebhookEventSyncType.SHIPPING_LIST_METHODS_FOR_CHECKOUT,
                    data=payload,
                    app=app,
                )
                if response_data:
                    shipping_methods = parse_list_shipping_methods_response(
                        response_data, app
                    )
                    methods.extend(shipping_methods)
        return methods

<<<<<<< HEAD
    def get_tax_codes(self, previous_value) -> List["TaxType"]:
        return (
            trigger_tax_webhook_sync(
                WebhookEventType.FETCH_TAX_CODES, "", parse_tax_codes
            )
            or []
        )
=======
    def is_event_active(self, event: str, channel=Optional[str]):
        map_event = {"invoice_request": WebhookEventAsyncType.INVOICE_REQUESTED}
        webhooks = _get_webhooks_for_event(event_type=map_event[event])
        return any(webhooks)
>>>>>>> e5eeb23e
<|MERGE_RESOLUTION|>--- conflicted
+++ resolved
@@ -520,25 +520,15 @@
     ) -> Optional["TaxData"]:
         payload = generate_checkout_payload(checkout, self.requestor)
         return trigger_tax_webhook_sync(
-<<<<<<< HEAD
-            WebhookEventType.CHECKOUT_CALCULATE_TAXES, payload, parse_tax_data
-=======
-            WebhookEventSyncType.CHECKOUT_CALCULATE_TAXES, payload
->>>>>>> e5eeb23e
+            WebhookEventSyncType.CHECKOUT_CALCULATE_TAXES, payload, parse_tax_data
         )
 
     def get_taxes_for_order(
         self, order: "Order", previous_value
     ) -> Optional["TaxData"]:
-<<<<<<< HEAD
         payload = generate_order_payload(order, self.requestor)
         return trigger_tax_webhook_sync(
-            WebhookEventType.ORDER_CALCULATE_TAXES, payload, parse_tax_data
-=======
-        payload = generate_order_payload(order)
-        return trigger_tax_webhook_sync(
-            WebhookEventSyncType.ORDER_CALCULATE_TAXES, payload
->>>>>>> e5eeb23e
+            WebhookEventSyncType.ORDER_CALCULATE_TAXES, payload, parse_tax_data
         )
 
     def get_shipping_methods_for_checkout(
@@ -563,17 +553,15 @@
                     methods.extend(shipping_methods)
         return methods
 
-<<<<<<< HEAD
     def get_tax_codes(self, previous_value) -> List["TaxType"]:
         return (
             trigger_tax_webhook_sync(
-                WebhookEventType.FETCH_TAX_CODES, "", parse_tax_codes
+                WebhookEventSyncType.FETCH_TAX_CODES, "", parse_tax_codes
             )
             or []
         )
-=======
+
     def is_event_active(self, event: str, channel=Optional[str]):
         map_event = {"invoice_request": WebhookEventAsyncType.INVOICE_REQUESTED}
         webhooks = _get_webhooks_for_event(event_type=map_event[event])
-        return any(webhooks)
->>>>>>> e5eeb23e
+        return any(webhooks)