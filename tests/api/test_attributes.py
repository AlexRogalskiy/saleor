--- conflicted
+++ resolved
@@ -108,15 +108,6 @@
             }
         }
     }
-<<<<<<< HEAD
-    """
-    name = 'test name'
-    slug = 'test-slug'
-    variables = json.dumps({'name': name, 'slug': slug})
-    response = admin_api_client.post(
-        reverse('api'), {'query': query, 'variables': variables})
-    assert_read_only_mode(response)
-=======
 """
 
 
@@ -129,16 +120,7 @@
         'name': 'Example name', 'values': [{'name': name, 'value': '#1231'}]}
     response = staff_api_client.post_graphql(
         query, variables, permissions=[permission_manage_products])
-    content = get_graphql_content(response)
-    assert not content['data']['attributeCreate']['errors']
-    data = content['data']['attributeCreate']['attribute']
-    assert data['name'] == attribute_name
-    assert data['slug'] == slugify(attribute_name)
->>>>>>> 3b0b10f0
-
-    assert len(data['values']) == 1
-    assert data['values'][0]['name'] == name
-    assert data['values'][0]['slug'] == slugify(name)
+    assert_read_only_mode(response)
 
 
 @pytest.mark.parametrize(
@@ -160,11 +142,7 @@
             {'name': name_2, 'value': '#121'}]}
     response = staff_api_client.post_graphql(
         query, variables, permissions=[permission_manage_products])
-    content = get_graphql_content(response)
-    errors = content['data']['attributeCreate']['errors']
-    assert errors
-    assert errors[0]['field'] == 'values'
-    assert errors[0]['message'] == error_msg
+    assert_read_only_mode(response)
 
 
 UPDATE_ATTRIBUTE_QUERY = """
@@ -198,23 +176,11 @@
     query = UPDATE_ATTRIBUTE_QUERY
     attribute = color_attribute
     name = 'Wings name'
-<<<<<<< HEAD
-    slug = attribute.slug
-    id = graphene.Node.to_global_id('ProductAttribute', attribute.id)
-    variables = json.dumps({'name': name, 'id': id, 'slug': slug})
-    response = admin_api_client.post(
-        reverse('api'), {'query': query, 'variables': variables})
-    assert_read_only_mode(response)
-=======
     id = graphene.Node.to_global_id('Attribute', attribute.id)
     variables = {'name': name, 'id': id, 'addValues': [], 'removeValues': []}
     response = staff_api_client.post_graphql(
         query, variables, permissions=[permission_manage_products])
-    content = get_graphql_content(response)
-    attribute.refresh_from_db()
-    data = content['data']['attributeUpdate']
-    assert data['attribute']['name'] == name == attribute.name
->>>>>>> 3b0b10f0
+    assert_read_only_mode(response)
 
 
 def test_update_attribute_remove_and_add_values(
@@ -233,13 +199,7 @@
         'removeValues': [value_id]}
     response = staff_api_client.post_graphql(
         query, variables, permissions=[permission_manage_products])
-    content = get_graphql_content(response)
-    attribute.refresh_from_db()
-    data = content['data']['attributeUpdate']
-    assert not data['errors']
-    assert data['attribute']['name'] == name == attribute.name
-    assert not attribute.values.filter(pk=attribute_value_id).exists()
-    assert attribute.values.filter(name=attribute_value_name).exists()
+    assert_read_only_mode(response)
 
 
 @pytest.mark.parametrize(
@@ -262,11 +222,7 @@
             {'name': name_1, 'value': '#1'}, {'name': name_2, 'value': '#2'}]}
     response = staff_api_client.post_graphql(
         query, variables, permissions=[permission_manage_products])
-    content = get_graphql_content(response)
-    errors = content['data']['attributeUpdate']['errors']
-    assert errors
-    assert errors[0]['field'] == 'addValues'
-    assert errors[0]['message'] == error_msg
+    assert_read_only_mode(response)
 
 
 def test_update_attribute_and_remove_others_attribute_value(
@@ -283,13 +239,7 @@
         'addValues': [], 'removeValues': [attr_id]}
     response = staff_api_client.post_graphql(
         query, variables, permissions=[permission_manage_products])
-    content = get_graphql_content(response)
-    errors = content['data']['attributeUpdate']['errors']
-    assert errors
-    assert errors[0]['field'] == 'removeValues:%s' % str(
-        size_attribute).lower()
-    assert errors[0]['message'] == (
-        'AttributeValue does not belong to this Attribute.')
+    assert_read_only_mode(response)
 
 
 def test_delete_attribute(
@@ -304,21 +254,11 @@
         }
     }
     """
-<<<<<<< HEAD
-    id = graphene.Node.to_global_id('ProductAttribute', attribute.id)
-    variables = json.dumps({'id': id})
-    response = admin_api_client.post(
-        reverse('api'), {'query': query, 'variables': variables})
-    assert_read_only_mode(response)
-=======
     id = graphene.Node.to_global_id('Attribute', attribute.id)
     variables = {'id': id}
     response = staff_api_client.post_graphql(
         query, variables, permissions=[permission_manage_products])
-    content = get_graphql_content(response)
-    with pytest.raises(attribute._meta.model.DoesNotExist):
-        attribute.refresh_from_db()
->>>>>>> 3b0b10f0
+    assert_read_only_mode(response)
 
 
 CREATE_ATTRIBUTE_VALUE_QUERY = """
@@ -352,29 +292,11 @@
     query = CREATE_ATTRIBUTE_VALUE_QUERY
     attribute_id = graphene.Node.to_global_id('Attribute', attribute.id)
     name = 'test name'
-<<<<<<< HEAD
-    slug = 'test-slug'
-    variables = json.dumps(
-        {'name': name, 'slug': slug, 'attribute': attribute_id})
-    response = admin_api_client.post(
-        reverse('api'), {'query': query, 'variables': variables})
-    assert_read_only_mode(response)
-=======
     value = 'test-string'
     variables = {'name': name, 'value': value, 'id': attribute_id}
     response = staff_api_client.post_graphql(
         query, variables, permissions=[permission_manage_products])
-    content = get_graphql_content(response)
-    data = content['data']['attributeValueCreate']
-    assert not data['errors']
->>>>>>> 3b0b10f0
-
-    attr_data = data['attributeValue']
-    assert attr_data['name'] == name
-    assert attr_data['slug'] == slugify(name)
-    assert attr_data['value'] == value
-    assert attr_data['type'] == 'STRING'
-    assert name in [value['name'] for value in data['attribute']['values']]
+    assert_read_only_mode(response)
 
 
 def test_create_attribute_value_not_unique_name(
@@ -387,11 +309,7 @@
         'name': value_name, 'value': 'test-string', 'id': attribute_id}
     response = staff_api_client.post_graphql(
         query, variables, permissions=[permission_manage_products])
-    content = get_graphql_content(response)
-    data = content['data']['attributeValueCreate']
-    assert data['errors']
-    assert data['errors'][0]['field'] == 'name'
-    assert data['errors'][0]['message'] == 'Provided name is not unique.'
+    assert_read_only_mode(response)
 
 
 UPDATE_ATTRIBUTE_VALUE_QUERY = """
@@ -414,17 +332,6 @@
             }
         }
     }
-<<<<<<< HEAD
-    """
-    id = graphene.Node.to_global_id('ProductAttributeValue', value.id)
-    name = 'Crimson'
-    slug = value.slug
-    variables = json.dumps(
-        {'name': name, 'slug': slug, 'id': id})
-    response = admin_api_client.post(
-        reverse('api'), {'query': query, 'variables': variables})
-    assert_read_only_mode(response)
-=======
 }
 """
 
@@ -438,13 +345,7 @@
     variables = {'name': name, 'value': '#RED', 'id': id}
     response = staff_api_client.post_graphql(
         query, variables, permissions=[permission_manage_products])
-    content = get_graphql_content(response)
-    data = content['data']['attributeValueUpdate']
-    value.refresh_from_db()
-    assert data['attributeValue']['name'] == name == value.name
-    assert data['attributeValue']['slug'] == slugify(name)
-    assert name in [value['name'] for value in data['attribute']['values']]
->>>>>>> 3b0b10f0
+    assert_read_only_mode(response)
 
 
 def test_update_attribute_value_name_not_unique(
@@ -456,11 +357,7 @@
     variables = {'name': pink_attribute_value.name, 'value': '#RED', 'id': id}
     response = staff_api_client.post_graphql(
         query, variables, permissions=[permission_manage_products])
-    content = get_graphql_content(response)
-    data = content['data']['attributeValueUpdate']
-    assert data['errors']
-    assert data['errors'][0]['field'] == 'name'
-    assert data['errors'][0]['message'] == 'Provided name is not unique.'
+    assert_read_only_mode(response)
 
 
 def test_update_same_attribute_value(
@@ -472,10 +369,7 @@
     variables = {'name': value.name, 'value': attr_value, 'id': id}
     response = staff_api_client.post_graphql(
         query, variables, permissions=[permission_manage_products])
-    content = get_graphql_content(response)
-    data = content['data']['attributeValueUpdate']
-    assert not data['errors']
-    assert data['attributeValue']['value'] == attr_value
+    assert_read_only_mode(response)
 
 
 def test_delete_attribute_value(
@@ -493,19 +387,11 @@
         }
     }
     """
-<<<<<<< HEAD
-    id = graphene.Node.to_global_id('ProductAttributeValue', value.id)
-    variables = json.dumps({'id': id})
-    response = admin_api_client.post(
-        reverse('api'), {'query': query, 'variables': variables})
-    assert_read_only_mode(response)
-=======
     id = graphene.Node.to_global_id('AttributeValue', value.id)
     variables = {'id': id}
     response = staff_api_client.post_graphql(
         query, variables, permissions=[permission_manage_products])
-    with pytest.raises(value._meta.model.DoesNotExist):
-        value.refresh_from_db()
+    assert_read_only_mode(response)
 
 
 @pytest.mark.parametrize('raw_value, expected_type', [
@@ -557,5 +443,4 @@
     assert len(pink) == 1
     pink = pink[0]
     assert pink['value'] == '#FF69B4'
-    assert pink['type'] == 'COLOR'
->>>>>>> 3b0b10f0
+    assert pink['type'] == 'COLOR'