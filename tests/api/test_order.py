--- conflicted
+++ resolved
@@ -485,13 +485,7 @@
     variables = {'id': order_id}
     response = staff_api_client.post_graphql(
         query, variables, permissions=[permission_manage_orders])
-<<<<<<< HEAD
-    assert_read_only_mode(response)
-=======
-    content = get_graphql_content(response)
-    data = content['data']['draftOrderComplete']['order']
-    assert data['status'] == OrderStatus.UNFULFILLED.upper()
->>>>>>> 76ba641d
+    assert_read_only_mode(response)
 
 
 DRAFT_ORDER_LINE_CREATE_MUTATION = """
@@ -712,16 +706,7 @@
     response = staff_api_client.post_graphql(
         query, variables, permissions=[permission_manage_orders])
     content = get_graphql_content(response)
-<<<<<<< HEAD
-    assert_read_only_mode(response)
-=======
-    order.shipping_address.refresh_from_db()
-    order.billing_address.refresh_from_db()
-    assert order.shipping_address.first_name != first_name
-    assert order.billing_address.last_name != last_name
-    data = content['data']['orderUpdate']['order']
-    assert data['status'] == OrderStatus.DRAFT.upper()
->>>>>>> 76ba641d
+    assert_read_only_mode(response)
 
 
 def test_order_update_user_email_existing_user(
